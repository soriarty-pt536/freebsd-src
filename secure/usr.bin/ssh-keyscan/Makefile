--- conflicted
+++ resolved
@@ -3,12 +3,8 @@
 .include <src.opts.mk>
 
 PROG=	ssh-keyscan
-<<<<<<< HEAD
-SRCS=	ssh-keyscan.c roaming_dummy.c
+SRCS=	ssh-keyscan.c
 PACKAGE=	ssh
-=======
-SRCS=	ssh-keyscan.c
->>>>>>> 9580c0f7
 CFLAGS+=-I${SSHDIR} -include ssh_namespace.h
 SRCS+=	ssh_namespace.h
 
