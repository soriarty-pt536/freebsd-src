LESS(1)                                                                LESS(1)



[1mNAME[0m
       less - opposite of more

[1mSYNOPSIS[0m
       [1mless -?[0m
       [1mless --help[0m
       [1mless -V[0m
       [1mless --version[0m
       [1mless [-[+]aABcCdeEfFgGiIJKLmMnNqQrRsSuUVwWX~][0m
            [1m[-b [4m[22mspace[24m[1m] [-h [4m[22mlines[24m[1m] [-j [4m[22mline[24m[1m] [-k [4m[22mkeyfile[24m[1m][0m
            [1m[-{oO} [4m[22mlogfile[24m[1m] [-p [4m[22mpattern[24m[1m] [-P [4m[22mprompt[24m[1m] [-t [4m[22mtag[24m[1m][0m
            [1m[-T [4m[22mtagsfile[24m[1m] [-x [4m[22mtab[24m[1m,...] [-y [4m[22mlines[24m[1m] [-[z] [4m[22mlines[24m[1m][0m
            [1m[-# [4m[22mshift[24m[1m] [+[+][4m[22mcmd[24m[1m] [--] [[4m[22mfilename[24m[1m]...[0m
       (See  the  OPTIONS section for alternate option syntax with long option
       names.)


[1mDESCRIPTION[0m
       [4mLess[24m is a program similar to [4mmore[24m (1), but which allows backward  move-
       ment in the file as well as forward movement.  Also, [4mless[24m does not have
       to read the entire input file before  starting,  so  with  large  input
       files  it  starts  up  faster than text editors like [4mvi[24m (1).  [4mLess[24m uses
       termcap (or terminfo on some systems), so it can run on  a  variety  of
       terminals.   There is even limited support for hardcopy terminals.  (On
       a hardcopy terminal, lines which should be printed at the  top  of  the
       screen are prefixed with a caret.)

       Commands  are based on both [4mmore[24m and [4mvi.[24m  Commands may be preceded by a
       decimal number, called N in the descriptions below.  The number is used
       by some commands, as indicated.


[1mCOMMANDS[0m
       In  the following descriptions, ^X means control-X.  ESC stands for the
       ESCAPE  key;  for  example  ESC-v  means  the  two  character  sequence
       "ESCAPE", then "v".

       h or H Help:  display  a  summary of these commands.  If you forget all
              the other commands, remember this one.

       SPACE or ^V or f or ^F
              Scroll forward N  lines,  default  one  window  (see  option  -z
              below).   If  N  is  more  than  the screen size, only the final
              screenful is displayed.  Warning: some systems use ^V as a  spe-
              cial literalization character.

       z      Like  SPACE,  but  if  N is specified, it becomes the new window
              size.

       ESC-SPACE
              Like SPACE, but scrolls a full screenful,  even  if  it  reaches
              end-of-file in the process.

       ENTER or RETURN or ^N or e or ^E or j or ^J
              Scroll  forward N lines, default 1.  The entire N lines are dis-
              played, even if N is more than the screen size.

       d or ^D
              Scroll forward N lines, default one half of the screen size.  If
              N  is specified, it becomes the new default for subsequent d and
              u commands.

       b or ^B or ESC-v
              Scroll backward N lines,  default  one  window  (see  option  -z
              below).   If  N  is  more  than  the screen size, only the final
              screenful is displayed.

       w      Like ESC-v, but if N is specified, it  becomes  the  new  window
              size.

       y or ^Y or ^P or k or ^K
              Scroll backward N lines, default 1.  The entire N lines are dis-
              played, even if N is more than the screen size.   Warning:  some
              systems use ^Y as a special job control character.

       u or ^U
              Scroll  backward  N  lines, default one half of the screen size.
              If N is specified, it becomes the new default for  subsequent  d
              and u commands.

       ESC-) or RIGHTARROW
              Scroll  horizontally right N characters, default half the screen
              width (see the -# option).  If  a  number  N  is  specified,  it
              becomes  the  default  for  future RIGHTARROW and LEFTARROW com-
              mands.  While the text is scrolled, it acts  as  though  the  -S
              option (chop lines) were in effect.

       ESC-( or LEFTARROW
              Scroll  horizontally  left N characters, default half the screen
              width (see the -# option).  If  a  number  N  is  specified,  it
              becomes  the  default  for  future RIGHTARROW and LEFTARROW com-
              mands.

       r or ^R or ^L
              Repaint the screen.

       R      Repaint the screen, discarding any buffered  input.   Useful  if
              the file is changing while it is being viewed.

       F      Scroll  forward, and keep trying to read when the end of file is
              reached.  Normally this command would be used  when  already  at
              the  end of the file.  It is a way to monitor the tail of a file
              which is growing while it is being  viewed.   (The  behavior  is
              similar to the "tail -f" command.)

       g or < or ESC-<
              Go to line N in the file, default 1 (beginning of file).  (Warn-
              ing: this may be slow if N is large.)

       G or > or ESC->
              Go to line N in the file, default the end of the  file.   (Warn-
              ing:  this  may  be slow if N is large, or if N is not specified
              and standard input, rather than a file, is being read.)

       p or % Go to a position N percent into the file.  N should be between 0
              and 100, and may contain a decimal point.

       P      Go to the line containing byte offset N in the file.

       {      If a left curly bracket appears in the top line displayed on the
              screen, the { command  will  go  to  the  matching  right  curly
              bracket.   The matching right curly bracket is positioned on the
              bottom line of the screen.  If there is more than one left curly
              bracket  on  the top line, a number N may be used to specify the
              N-th bracket on the line.

       }      If a right curly bracket appears in the bottom line displayed on
              the  screen,  the  }  command will go to the matching left curly
              bracket.  The matching left curly bracket is positioned  on  the
              top  line  of the screen.  If there is more than one right curly
              bracket on the top line, a number N may be used to  specify  the
              N-th bracket on the line.

       (      Like {, but applies to parentheses rather than curly brackets.

       )      Like }, but applies to parentheses rather than curly brackets.

       [      Like  {, but applies to square brackets rather than curly brack-
              ets.

       ]      Like }, but applies to square brackets rather than curly  brack-
              ets.

       ESC-^F Followed  by two characters, acts like {, but uses the two char-
              acters as open and close brackets, respectively.   For  example,
              "ESC  ^F < >" could be used to go forward to the > which matches
              the < in the top displayed line.

       ESC-^B Followed by two characters, acts like }, but uses the two  char-
              acters  as  open and close brackets, respectively.  For example,
              "ESC ^B < >" could be used to go backward to the < which matches
              the > in the bottom displayed line.

       m      Followed  by  any  lowercase  letter, marks the current position
              with that letter.

       '      (Single quote.)  Followed by any lowercase  letter,  returns  to
              the position which was previously marked with that letter.  Fol-
              lowed by another single quote, returns to the position at  which
              the last "large" movement command was executed.  Followed by a ^
              or $, jumps to the beginning or end of  the  file  respectively.
              Marks  are  preserved when a new file is examined, so the ' com-
              mand can be used to switch between input files.

       ^X^X   Same as single quote.

       /pattern
              Search forward in the file for the N-th line containing the pat-
              tern.  N defaults to 1.  The pattern is a regular expression, as
              recognized by the regular expression library  supplied  by  your
              system.   The search starts at the first line displayed (but see
              the -a and -j options, which change this).

              Certain characters are special if entered at  the  beginning  of
              the  pattern;  they modify the type of search rather than become
              part of the pattern:

              ^N or !
                     Search for lines which do NOT match the pattern.

              ^E or *
                     Search multiple files.  That is, if  the  search  reaches
                     the  END of the current file without finding a match, the
                     search continues in the next file  in  the  command  line
                     list.

              ^F or @
                     Begin  the  search at the first line of the FIRST file in
                     the command line list, regardless of  what  is  currently
                     displayed  on  the screen or the settings of the -a or -j
                     options.

              ^K     Highlight any text which matches the pattern on the  cur-
                     rent screen, but don't move to the first match (KEEP cur-
                     rent position).

              ^R     Don't interpret regular expression  metacharacters;  that
                     is, do a simple textual comparison.

       ?pattern
              Search  backward  in  the  file for the N-th line containing the
              pattern.  The search starts at the line immediately  before  the
              top line displayed.

              Certain characters are special as in the / command:

              ^N or !
                     Search for lines which do NOT match the pattern.

              ^E or *
                     Search  multiple  files.   That is, if the search reaches
                     the beginning of  the  current  file  without  finding  a
                     match,  the  search continues in the previous file in the
                     command line list.

              ^F or @
                     Begin the search at the last line of the last file in the
                     command  line  list, regardless of what is currently dis-
                     played on the screen or the settings  of  the  -a  or  -j
                     options.

              ^K     As in forward searches.

              ^R     As in forward searches.

       ESC-/pattern
              Same as "/*".

       ESC-?pattern
              Same as "?*".

       n      Repeat  previous  search, for N-th line containing the last pat-
              tern.  If the previous search was modified by ^N, the search  is
              made  for the N-th line NOT containing the pattern.  If the pre-
              vious search was modified by ^E, the  search  continues  in  the
              next  (or  previous)  file if not satisfied in the current file.
              If the previous search was modified by ^R, the  search  is  done
              without  using  regular  expressions.  There is no effect if the
              previous search was modified by ^F or ^K.

       N      Repeat previous search, but in the reverse direction.

       ESC-n  Repeat previous  search,  but  crossing  file  boundaries.   The
              effect is as if the previous search were modified by *.

       ESC-N  Repeat  previous search, but in the reverse direction and cross-
              ing file boundaries.

       ESC-u  Undo search highlighting.   Turn  off  highlighting  of  strings
              matching the current search pattern.  If highlighting is already
              off because of a previous ESC-u command, turn highlighting  back
              on.   Any  search  command  will also turn highlighting back on.
              (Highlighting can also be disabled by toggling the -G option; in
              that case search commands do not turn highlighting back on.)

       &pattern
              Display  only  lines which match the pattern; lines which do not
              match the pattern are not displayed.  If pattern  is  empty  (if
              you  type  &  immediately  followed  by ENTER), any filtering is
              turned off, and all lines are displayed.  While filtering is  in
              effect,  an  ampersand  is  displayed  at  the  beginning of the
              prompt, as a reminder that some lines in the file may be hidden.

              Certain characters are special as in the / command:

              ^N or !
                     Display only lines which do NOT match the pattern.

              ^R     Don't interpret regular expression  metacharacters;  that
                     is, do a simple textual comparison.

       :e [filename]
              Examine  a  new file.  If the filename is missing, the "current"
              file (see the :n and :p commands below) from the list  of  files
              in  the  command line is re-examined.  A percent sign (%) in the
              filename is replaced by the name of the current file.   A  pound
              sign  (#)  is  replaced  by  the name of the previously examined
              file.   However,  two  consecutive  percent  signs  are   simply
              replaced with a single percent sign.  This allows you to enter a
              filename that contains a percent sign in the  name.   Similarly,
              two  consecutive  pound  signs  are replaced with a single pound
              sign.  The filename is inserted into the command  line  list  of
              files  so  that it can be seen by subsequent :n and :p commands.
              If the filename consists of several files, they are all inserted
              into  the  list  of files and the first one is examined.  If the
              filename contains one or more spaces, the entire filename should
              be enclosed in double quotes (also see the -" option).

       ^X^V or E
              Same  as :e.  Warning: some systems use ^V as a special literal-
              ization character.  On such systems, you may not be able to  use
              ^V.

       :n     Examine  the next file (from the list of files given in the com-
              mand line).  If a number N is specified, the N-th next  file  is
              examined.

       :p     Examine the previous file in the command line list.  If a number
              N is specified, the N-th previous file is examined.

       :x     Examine the first file in the command line list.  If a number  N
              is specified, the N-th file in the list is examined.

       :d     Remove the current file from the list of files.

       t      Go  to the next tag, if there were more than one matches for the
              current tag.  See the -t option for more details about tags.

       T      Go to the previous tag, if there were more than one matches  for
              the current tag.

       = or ^G or :f
              Prints  some  information about the file being viewed, including
              its name and the line number and byte offset of the bottom  line
              being  displayed.  If possible, it also prints the length of the
              file, the number of lines in the file and  the  percent  of  the
              file above the last displayed line.

       -      Followed  by one of the command line option letters (see OPTIONS
              below), this will change the setting of that option and print  a
              message  describing  the  new  setting.   If a ^P (CONTROL-P) is
              entered immediately after the dash, the setting of the option is
              changed  but  no message is printed.  If the option letter has a
              numeric value (such as -b or -h), or a string value (such as  -P
              or  -t), a new value may be entered after the option letter.  If
              no new value is entered, a message describing the  current  set-
              ting is printed and nothing is changed.

       --     Like  the  -  command, but takes a long option name (see OPTIONS
              below) rather than a single option letter.  You must press ENTER
              or  RETURN after typing the option name.  A ^P immediately after
              the second dash suppresses printing of a message describing  the
              new setting, as in the - command.

       -+     Followed  by  one  of  the command line option letters this will
              reset the option to its default  setting  and  print  a  message
              describing  the  new  setting.  (The "-+[4mX[24m" command does the same
              thing as "-+[4mX[24m" on the command line.)  This  does  not  work  for
              string-valued options.

       --+    Like  the -+ command, but takes a long option name rather than a
              single option letter.

       -!     Followed by one of the command line option  letters,  this  will
              reset  the  option  to the "opposite" of its default setting and
              print a message describing the new setting.  This does not  work
              for numeric or string-valued options.

       --!    Like  the -! command, but takes a long option name rather than a
              single option letter.

       _      (Underscore.)  Followed by one of the command line  option  let-
              ters,  this  will print a message describing the current setting
              of that option.  The setting of the option is not changed.

       __     (Double underscore.)  Like the _ (underscore) command, but takes
              a long option name rather than a single option letter.  You must
              press ENTER or RETURN after typing the option name.

       +cmd   Causes the specified cmd to be executed each time a new file  is
              examined.  For example, +G causes [4mless[24m to initially display each
              file starting at the end rather than the beginning.

       V      Prints the version number of [4mless[24m being run.

       q or Q or :q or :Q or ZZ
              Exits [4mless.[0m

       The following four commands may or may not be valid, depending on  your
       particular installation.

       v      Invokes  an  editor  to edit the current file being viewed.  The
              editor is taken from the environment variable VISUAL if defined,
              or  EDITOR if VISUAL is not defined, or defaults to "vi" if nei-
              ther VISUAL nor EDITOR is defined.  See also the  discussion  of
              LESSEDIT under the section on PROMPTS below.

       ! shell-command
              Invokes  a shell to run the shell-command given.  A percent sign
              (%) in the command is replaced by the name of the current  file.
              A pound sign (#) is replaced by the name of the previously exam-
              ined file.  "!!" repeats the last shell command.   "!"  with  no
              shell  command  simply  invokes  a  shell.  On Unix systems, the
              shell is taken from the environment variable SHELL, or  defaults
              to  "sh".   On  MS-DOS and OS/2 systems, the shell is the normal
              command processor.

       | <m> shell-command
              <m> represents any mark letter.  Pipes a section  of  the  input
              file  to the given shell command.  The section of the file to be
              piped is between the first line on the current  screen  and  the
              position  marked by the letter.  <m> may also be ^ or $ to indi-
              cate beginning or end of file respectively.  If <m> is . or new-
              line, the current screen is piped.

       s filename
              Save  the  input  to  a file.  This only works if the input is a
              pipe, not an ordinary file.

[1mOPTIONS[0m
       Command line options are described below.  Most options may be  changed
       while [4mless[24m is running, via the "-" command.

       Most  options  may be given in one of two forms: either a dash followed
       by a single letter, or two dashes followed by a long  option  name.   A
       long  option  name  may  be  abbreviated as long as the abbreviation is
       unambiguous.  For example, --quit-at-eof may be abbreviated --quit, but
       not --qui, since both --quit-at-eof and --quiet begin with --qui.  Some
       long option names are in uppercase, such as --QUIT-AT-EOF, as  distinct
       from  --quit-at-eof.  Such option names need only have their first let-
       ter capitalized; the remainder of the name may be in either case.   For
       example, --Quit-at-eof is equivalent to --QUIT-AT-EOF.

       Options are also taken from the environment variable "LESS".  For exam-
       ple, to avoid typing "less -options ..." each time [4mless[24m is invoked, you
       might tell [4mcsh:[0m

       setenv LESS "-options"

       or if you use [4msh:[0m

       LESS="-options"; export LESS

       On  MS-DOS,  you don't need the quotes, but you should replace any per-
       cent signs in the options string by double percent signs.

       The environment variable is parsed before the command line, so  command
       line  options  override  the  LESS  environment variable.  If an option
       appears in the LESS variable, it can be reset to its default  value  on
       the command line by beginning the command line option with "-+".

       For  options like -P or -D which take a following string, a dollar sign
       ($) must be used to signal the end of the string.  For example, to  set
       two  -D  options  on  MS-DOS, you must have a dollar sign between them,
       like this:

       LESS="-Dn9.1$-Ds4.1"


       -? or --help
              This option displays a summary of the commands accepted by  [4mless[0m
              (the  same  as  the  h  command).   (Depending on how your shell
              interprets the question mark, it may be necessary to  quote  the
              question mark, thus: "-\?".)

       -a or --search-skip-screen
              By  default,  forward searches start at the top of the displayed
              screen and backwards searches start at the bottom  of  the  dis-
              played  screen (except for repeated searches invoked by the n or
              N commands, which  start  after  or  before  the  "target"  line
              respectively; see the -j option for more about the target line).
              The -a option causes forward searches to instead  start  at  the
              bottom  of  the screen and backward searches to start at the top
              of the screen, thus skipping all lines displayed on the screen.

       -A or --SEARCH-SKIP-SCREEN
              Causes all forward searches (not just non-repeated searches)  to
              start  just  after the target line, and all backward searches to
              start just before the target line.  Thus, forward searches  will
              skip part of the displayed screen (from the first line up to and
              including the target line).  Similarly backwards  searches  will
              skip the displayed screen from the last line up to and including
              the target line.  This was the default behavior in less versions
              prior to 441.

       -b[4mn[24m or --buffers=[4mn[0m
              Specifies  the  amount  of  buffer  space [4mless[24m will use for each
              file, in units of kilobytes (1024 bytes).   By  default  64K  of
              buffer  space  is used for each file (unless the file is a pipe;
              see the -B option).  The -b  option  specifies  instead  that  [4mn[0m
              kilobytes of buffer space should be used for each file.  If [4mn[24m is
              -1, buffer space is unlimited; that is, the entire file  can  be
              read into memory.

       -B or --auto-buffers
              By default, when data is read from a pipe, buffers are allocated
              automatically as needed.  If a large amount of data is read from
              the  pipe,  this  can cause a large amount of memory to be allo-
              cated.  The -B option disables this automatic allocation of buf-
              fers  for pipes, so that only 64K (or the amount of space speci-
              fied by the -b option) is used for the pipe.  Warning: use of -B
              can  result  in  erroneous display, since only the most recently
              viewed part of the piped data is kept  in  memory;  any  earlier
              data is lost.

       -c or --clear-screen
              Causes  full  screen  repaints  to  be painted from the top line
              down.  By default, full screen repaints are  done  by  scrolling
              from the bottom of the screen.

       -C or --CLEAR-SCREEN
              Same as -c, for compatibility with older versions of [4mless.[0m

       -d or --dumb
              The -d option suppresses the error message normally displayed if
              the terminal is dumb; that is, lacks some important  capability,
              such as the ability to clear the screen or scroll backward.  The
              -d option does not otherwise change the behavior of  [4mless[24m  on  a
              dumb terminal.

       -D[1mx[4m[22mcolor[24m or --color=[1mx[4m[22mcolor[0m
              [MS-DOS only] Sets the color of the text displayed.  [1mx [22mis a sin-
              gle character which selects the type  of  text  whose  color  is
              being  set: n=normal, s=standout, d=bold, u=underlined, k=blink.
              [4mcolor[24m is a pair of numbers separated by  a  period.   The  first
              number  selects  the foreground color and the second selects the
              background color of the text.  A single number [4mN[24m is the same  as
              [4mN.M[24m, where [4mM[24m is the normal background color.


       -e or --quit-at-eof
              Causes  [4mless[24m  to  automatically  exit the second time it reaches
              end-of-file.  By default, the only way to exit [4mless[24m is  via  the
              "q" command.

       -E or --QUIT-AT-EOF
              Causes [4mless[24m to automatically exit the first time it reaches end-
              of-file.

       -f or --force
              Forces non-regular files to be opened.  (A non-regular file is a
              directory  or a device special file.)  Also suppresses the warn-
              ing message when a binary file is opened.  By default, [4mless[24m will
              refuse to open non-regular files.  Note that some operating sys-
              tems will not allow directories to be read, even if -f is set.

       -F or --quit-if-one-screen
              Causes [4mless[24m to automatically exit if the entire file can be dis-
              played on the first screen.

       -g or --hilite-search
              Normally,  [4mless[24m  will highlight ALL strings which match the last
              search command.  The -g option changes this  behavior  to  high-
              light  only  the  particular  string which was found by the last
              search command.  This can cause [4mless[24m to run somewhat faster than
              the default.

       -G or --HILITE-SEARCH
              The  -G  option  suppresses all highlighting of strings found by
              search commands.

       -h[4mn[24m or --max-back-scroll=[4mn[0m
              Specifies a maximum number of lines to scroll backward.   If  it
              is necessary to scroll backward more than [4mn[24m lines, the screen is
              repainted in a forward direction instead.  (If the terminal does
              not have the ability to scroll backward, -h0 is implied.)

       -i or --ignore-case
              Causes searches to ignore case; that is, uppercase and lowercase
              are considered identical.  This option is ignored if any  upper-
              case  letters appear in the search pattern; in other words, if a
              pattern contains uppercase letters, then that  search  does  not
              ignore case.

       -I or --IGNORE-CASE
              Like  -i,  but searches ignore case even if the pattern contains
              uppercase letters.

       -j[4mn[24m or --jump-target=[4mn[0m
              Specifies a line on the screen where the "target" line is to  be
              positioned.   The  target line is the line specified by any com-
              mand to search for a pattern, jump to a line number, jump  to  a
              file percentage or jump to a tag.  The screen line may be speci-
              fied by a number: the top line on the screen is 1, the  next  is
              2, and so on.  The number may be negative to specify a line rel-
              ative to the bottom of the screen: the bottom line on the screen
              is  -1, the second to the bottom is -2, and so on.  Alternately,
              the screen line may be specified as a fraction of the height  of
              the  screen,  starting with a decimal point: .5 is in the middle
              of the screen, .3 is three tenths down from the first line,  and
              so  on.  If the line is specified as a fraction, the actual line
              number is recalculated if the terminal  window  is  resized,  so
              that  the  target  line remains at the specified fraction of the
              screen height.  If any form of the -j option  is  used,  forward
              searches  begin  at  the line immediately after the target line,
              and backward searches begin at the target line,  unless  changed
              by  -a or -A.  For example, if "-j4" is used, the target line is
              the fourth line on the screen, so forward searches begin at  the
              fifth line on the screen.

       -J or --status-column
              Displays  a  status  column at the left edge of the screen.  The
              status column shows the lines that matched the  current  search.
              The  status  column  is  also  used if the -w or -W option is in
              effect.

       -k[4mfilename[24m or --lesskey-file=[4mfilename[0m
              Causes [4mless[24m to open and interpret the named file  as  a  [4mlesskey[0m
              (1) file.  Multiple -k options may be specified.  If the LESSKEY
              or LESSKEY_SYSTEM environment variable is set, or if  a  lesskey
              file is found in a standard place (see KEY BINDINGS), it is also
              used as a [4mlesskey[24m file.

       -K or --quit-on-intr
              Causes [4mless[24m to exit immediately (with status 2) when  an  inter-
              rupt  character  (usually  ^C) is typed.  Normally, an interrupt
              character causes [4mless[24m to stop whatever it is doing and return to
              its  command  prompt.   Note  that  use  of this option makes it
              impossible to return to the command prompt from the "F" command.

       -L or --no-lessopen
              Ignore the LESSOPEN environment variable  (see  the  INPUT  PRE-
              PROCESSOR  section  below).   This option can be set from within
              [4mless[24m, but it will apply only to files opened  subsequently,  not
              to the file which is currently open.

       -m or --long-prompt
              Causes  [4mless[24m  to  prompt verbosely (like [4mmore[24m), with the percent
              into the file.  By default, [4mless[24m prompts with a colon.

       -M or --LONG-PROMPT
              Causes [4mless[24m to prompt even more verbosely than [4mmore.[0m

       -n or --line-numbers
              Suppresses line numbers.  The default (to use line numbers)  may
              cause  [4mless[24m  to run more slowly in some cases, especially with a
              very large input file.  Suppressing line  numbers  with  the  -n
              option  will  avoid this problem.  Using line numbers means: the
              line number will be displayed in the verbose prompt and in the =
              command,  and the v command will pass the current line number to
              the editor (see also  the  discussion  of  LESSEDIT  in  PROMPTS
              below).

       -N or --LINE-NUMBERS
              Causes  a  line  number to be displayed at the beginning of each
              line in the display.

       -o[4mfilename[24m or --log-file=[4mfilename[0m
              Causes [4mless[24m to copy its input to the named file as it  is  being
              viewed.  This applies only when the input file is a pipe, not an
              ordinary file.  If the file already exists, [4mless[24m  will  ask  for
              confirmation before overwriting it.

       -O[4mfilename[24m or --LOG-FILE=[4mfilename[0m
              The -O option is like -o, but it will overwrite an existing file
              without asking for confirmation.

              If no log file has been specified, the -o and -O options can  be
              used  from  within  [4mless[24m  to specify a log file.  Without a file
              name, they will simply report the name of the log file.  The "s"
              command is equivalent to specifying -o from within [4mless.[0m

       -p[4mpattern[24m or --pattern=[4mpattern[0m
              The  -p  option  on the command line is equivalent to specifying
              +/[4mpattern[24m; that is, it tells [4mless[24m to start at the  first  occur-
              rence of [4mpattern[24m in the file.

       -P[4mprompt[24m or --prompt=[4mprompt[0m
              Provides  a  way  to  tailor the three prompt styles to your own
              preference.  This option would normally be put in the LESS envi-
              ronment variable, rather than being typed in with each [4mless[24m com-
              mand.  Such an option must either be the last option in the LESS
              variable,  or be terminated by a dollar sign.  -Ps followed by a
              string changes the default (short) prompt to that  string.   -Pm
              changes  the  medium  (-m)  prompt.   -PM  changes the long (-M)
              prompt.  -Ph changes  the  prompt  for  the  help  screen.   -P=
              changes  the  message printed by the = command.  -Pw changes the
              message printed while waiting for data (in the F command).   All
              prompt  strings  consist  of  a  sequence of letters and special
              escape sequences.  See the section on PROMPTS for more details.

       -q or --quiet or --silent
              Causes moderately "quiet" operation: the terminal  bell  is  not
              rung if an attempt is made to scroll past the end of the file or
              before the beginning of the file.  If the terminal has a "visual
              bell",  it  is  used  instead.  The bell will be rung on certain
              other errors, such as typing an invalid character.  The  default
              is to ring the terminal bell in all such cases.

       -Q or --QUIET or --SILENT
              Causes  totally  "quiet"  operation:  the terminal bell is never
              rung.

       -r or --raw-control-chars
              Causes "raw" control characters to be displayed.  The default is
              to  display  control  characters  using  the caret notation; for
              example, a control-A (octal 001) is displayed as "^A".  Warning:
              when the -r option is used, [4mless[24m cannot keep track of the actual
              appearance of the screen (since this depends on how  the  screen
              responds to each type of control character).  Thus, various dis-
              play problems may result, such as long lines being split in  the
              wrong place.

       -R or --RAW-CONTROL-CHARS
              Like  -r,  but  only ANSI "color" escape sequences are output in
              "raw" form.  Unlike -r, the screen appearance is maintained cor-
              rectly  in  most  cases.   ANSI  "color"  escape  sequences  are
              sequences of the form:

                   ESC [ ... m

              where the "..." is zero or more color  specification  characters
              For  the  purpose  of  keeping  track of screen appearance, ANSI
              color escape sequences are assumed to not move the cursor.   You
              can  make [4mless[24m think that characters other than "m" can end ANSI
              color escape  sequences  by  setting  the  environment  variable
              LESSANSIENDCHARS to the list of characters which can end a color
              escape sequence.  And you can make [4mless[24m  think  that  characters
              other  than the standard ones may appear between the ESC and the
              m by setting the environment variable  LESSANSIMIDCHARS  to  the
              list of characters which can appear.

       -s or --squeeze-blank-lines
              Causes  consecutive  blank  lines  to  be squeezed into a single
              blank line.  This is useful when viewing [4mnroff[24m output.

       -S or --chop-long-lines
              Causes lines longer than the screen width to be  chopped  rather
              than  folded.  That is, the portion of a long line that does not
              fit in the screen width is not shown.  The default  is  to  fold
              long lines; that is, display the remainder on the next line.

       -t[4mtag[24m or --tag=[4mtag[0m
              The -t option, followed immediately by a TAG, will edit the file
              containing that tag.  For this to work, tag information must  be
              available;  for  example,  there  may  be  a file in the current
              directory called "tags", which was previously built by [4mctags[24m (1)
              or an equivalent command.  If the environment variable LESSGLOB-
              ALTAGS is set, it is taken to be the name of a command  compati-
              ble  with  [4mglobal[24m  (1), and that command is executed to find the
              tag.  (See http://www.gnu.org/software/global/global.html).  The
              -t  option  may  also be specified from within [4mless[24m (using the -
              command) as a way of examining a new file.  The command ":t"  is
              equivalent to specifying -t from within [4mless.[0m

       -T[4mtagsfile[24m or --tag-file=[4mtagsfile[0m
              Specifies a tags file to be used instead of "tags".

       -u or --underline-special
              Causes  backspaces  and carriage returns to be treated as print-
              able characters; that is, they are sent  to  the  terminal  when
              they appear in the input.

       -U or --UNDERLINE-SPECIAL
              Causes  backspaces,  tabs  and carriage returns to be treated as
              control characters; that is, they are handled  as  specified  by
              the -r option.

              By  default,  if  neither  -u  nor -U is given, backspaces which
              appear adjacent to an  underscore  character  are  treated  spe-
              cially:  the  underlined  text is displayed using the terminal's
              hardware underlining capability.  Also, backspaces which  appear
              between  two  identical  characters  are  treated specially: the
              overstruck text is printed using the terminal's  hardware  bold-
              face  capability.   Other backspaces are deleted, along with the
              preceding character.  Carriage returns immediately followed by a
              newline  are  deleted.   other  carriage  returns are handled as
              specified by the -r option.  Text which is overstruck or  under-
              lined can be searched for if neither -u nor -U is in effect.

       -V or --version
              Displays the version number of [4mless.[0m

       -w or --hilite-unread
              Temporarily  highlights  the  first  "new"  line after a forward
              movement of a full page.  The first "new" line is the line imme-
              diately  following  the  line  previously  at  the bottom of the
              screen.  Also highlights the target line after a g or p command.
              The  highlight is removed at the next command which causes move-
              ment.  The entire line is highlighted, unless the -J  option  is
              in effect, in which case only the status column is highlighted.

       -W or --HILITE-UNREAD
              Like -w, but temporarily highlights the first new line after any
              forward movement command larger than one line.

       -x[4mn[24m,... or --tabs=[4mn[24m,...
              Sets tab stops.  If only one [4mn[24m is specified, tab stops  are  set
              at  multiples  of [4mn[24m.  If multiple values separated by commas are
              specified, tab stops are set at those positions, and  then  con-
              tinue  with  the  same  spacing  as  the last two.  For example,
              [4m-x9,17[24m will set tabs at positions  9,  17,  25,  33,  etc.   The
              default for [4mn[24m is 8.

       -X or --no-init
              Disables sending the termcap initialization and deinitialization
              strings to the terminal.  This is  sometimes  desirable  if  the
              deinitialization  string does something unnecessary, like clear-
              ing the screen.

       -y[4mn[24m or --max-forw-scroll=[4mn[0m
              Specifies a maximum number of lines to scroll forward.  If it is
              necessary  to  scroll  forward  more than [4mn[24m lines, the screen is
              repainted instead.  The -c or -C option may be used  to  repaint
              from  the top of the screen if desired.  By default, any forward
              movement causes scrolling.

       -[z][4mn[24m or --window=[4mn[0m
              Changes the default scrolling  window  size  to  [4mn[24m  lines.   The
              default is one screenful.  The z and w commands can also be used
              to change the window size.  The "z" may be omitted for  compati-
              bility with some versions of [4mmore.[24m  If the number [4mn[24m is negative,
              it indicates [4mn[24m lines less than the  current  screen  size.   For
              example, if the screen is 24 lines, [4m-z-4[24m sets the scrolling win-
              dow to 20 lines.  If the screen is  resized  to  40  lines,  the
              scrolling window automatically changes to 36 lines.

       -[4m"cc[24m or --quotes=[4mcc[0m
              Changes  the  filename quoting character.  This may be necessary
              if you are trying to name a file which contains both spaces  and
              quote  characters.  Followed by a single character, this changes
              the quote character to that character.  Filenames  containing  a
              space should then be surrounded by that character rather than by
              double quotes.  Followed by two  characters,  changes  the  open
              quote  to the first character, and the close quote to the second
              character.  Filenames containing a space should then be preceded
              by  the  open  quote  character  and followed by the close quote
              character.  Note  that  even  after  the  quote  characters  are
              changed,  this  option  remains  -" (a dash followed by a double
              quote).

       -~ or --tilde
              Normally lines after end of file are displayed as a single tilde
              (~).  This option causes lines after end of file to be displayed
              as blank lines.

       -# or --shift
              Specifies the default number of positions to scroll horizontally
              in  the RIGHTARROW and LEFTARROW commands.  If the number speci-
              fied is zero, it sets the default number  of  positions  to  one
              half of the screen width.  Alternately, the number may be speci-
              fied as a fraction of the width of the screen, starting  with  a
              decimal  point:  .5  is  half  of  the screen width, .3 is three
              tenths of the screen width, and so on.  If the number is  speci-
              fied  as  a  fraction,  the actual number of scroll positions is
              recalculated if the terminal window  is  resized,  so  that  the
              actual  scroll  remains  at the specified fraction of the screen
              width.

       --no-keypad
              Disables sending the keypad initialization and  deinitialization
              strings to the terminal.  This is sometimes useful if the keypad
              strings make the numeric keypad behave in an undesirable manner.

       --follow-name
              Normally, if the input file is renamed while  an  F  command  is
              executing,  [4mless[24m  will  continue  to display the contents of the
              original file despite its  name  change.   If  --follow-name  is
              specified, during an F command [4mless[24m will periodically attempt to
              reopen the file by name.  If the reopen succeeds and the file is
              a  different file from the original (which means that a new file
              has been created  with  the  same  name  as  the  original  (now
              renamed) file), [4mless[24m will display the contents of that new file.

       --     A  command  line  argument of "--" marks the end of option argu-
              ments.  Any arguments following this are  interpreted  as  file-
              names.  This can be useful when viewing a file whose name begins
              with a "-" or "+".

       +      If a command line option begins with [1m+[22m, the  remainder  of  that
              option  is taken to be an initial command to [4mless.[24m  For example,
              +G tells [4mless[24m to start at the end of the file  rather  than  the
              beginning,  and  +/xyz tells it to start at the first occurrence
              of "xyz" in the file.  As a special case,  +<number>  acts  like
              +<number>g; that is, it starts the display at the specified line
              number (however, see the caveat under the  "g"  command  above).
              If  the  option  starts  with ++, the initial command applies to
              every file being viewed, not just the first one.  The +  command
              described previously may also be used to set (or change) an ini-
              tial command for every file.


[1mLINE EDITING[0m
       When entering command line at the bottom of the screen (for example,  a
       filename for the :e command, or the pattern for a search command), cer-
       tain keys can be used to manipulate the command  line.   Most  commands
       have  an alternate form in [ brackets ] which can be used if a key does
       not exist on a particular keyboard.  (Note  that  the  forms  beginning
       with  ESC do not work in some MS-DOS and Windows systems because ESC is
       the line erase character.)  Any of these special keys  may  be  entered
       literally  by  preceding  it with the "literal" character, either ^V or
       ^A.  A backslash itself may also be entered literally by  entering  two
       backslashes.

       LEFTARROW [ ESC-h ]
              Move the cursor one space to the left.

       RIGHTARROW [ ESC-l ]
              Move the cursor one space to the right.

       ^LEFTARROW [ ESC-b or ESC-LEFTARROW ]
              (That  is, CONTROL and LEFTARROW simultaneously.)  Move the cur-
              sor one word to the left.

       ^RIGHTARROW [ ESC-w or ESC-RIGHTARROW ]
              (That is, CONTROL and RIGHTARROW simultaneously.)  Move the cur-
              sor one word to the right.

       HOME [ ESC-0 ]
              Move the cursor to the beginning of the line.

       END [ ESC-$ ]
              Move the cursor to the end of the line.

       BACKSPACE
              Delete  the  character  to the left of the cursor, or cancel the
              command if the command line is empty.

       DELETE or [ ESC-x ]
              Delete the character under the cursor.

       ^BACKSPACE [ ESC-BACKSPACE ]
              (That is, CONTROL and  BACKSPACE  simultaneously.)   Delete  the
              word to the left of the cursor.

       ^DELETE [ ESC-X or ESC-DELETE ]
              (That  is,  CONTROL and DELETE simultaneously.)  Delete the word
              under the cursor.

       UPARROW [ ESC-k ]
              Retrieve the previous command line.

       DOWNARROW [ ESC-j ]
              Retrieve the next command line.

       TAB    Complete the partial filename to the left of the cursor.  If  it
              matches  more than one filename, the first match is entered into
              the command line.  Repeated  TABs  will  cycle  thru  the  other
              matching filenames.  If the completed filename is a directory, a
              "/" is appended to the filename.  (On MS-DOS systems, a  "\"  is
              appended.)   The  environment variable LESSSEPARATOR can be used
              to specify a different character to append to a directory name.

       BACKTAB [ ESC-TAB ]
              Like, TAB, but cycles in the reverse direction thru the matching
              filenames.

       ^L     Complete  the partial filename to the left of the cursor.  If it
              matches more than one filename, all matches are entered into the
              command line (if they fit).

       ^U (Unix and OS/2) or ESC (MS-DOS)
              Delete  the  entire  command  line, or cancel the command if the
              command line is empty.  If you have changed your line-kill char-
              acter in Unix to something other than ^U, that character is used
              instead of ^U.

       ^G     Delete the entire command line and return to the main prompt.


[1mKEY BINDINGS[0m
       You may define your own [4mless[24m commands by using the program [4mlesskey[24m  (1)
       to  create  a  lesskey file.  This file specifies a set of command keys
       and an action associated with each key.  You may also  use  [4mlesskey[24m  to
       change the line-editing keys (see LINE EDITING), and to set environment
       variables.  If the environment variable LESSKEY is set, [4mless[24m uses  that
       as  the  name of the lesskey file.  Otherwise, [4mless[24m looks in a standard
       place for the lesskey file: On Unix systems, [4mless[24m looks for  a  lesskey
       file  called  "$HOME/.less".  On MS-DOS and Windows systems, [4mless[24m looks
       for a lesskey file called "$HOME/_less", and if it is not found  there,
       then looks for a lesskey file called "_less" in any directory specified
       in the PATH environment variable.  On OS/2 systems, [4mless[24m  looks  for  a
       lesskey  file  called  "$HOME/less.ini",  and  if it is not found, then
       looks for a lesskey file called "less.ini" in any  directory  specified
       in the INIT environment variable, and if it not found there, then looks
       for a lesskey file called "less.ini" in any directory specified in  the
       PATH  environment  variable.   See  the  [4mlesskey[24m  manual  page for more
       details.

       A system-wide lesskey file may also be set up to provide key  bindings.
       If a key is defined in both a local lesskey file and in the system-wide
       file, key bindings in the local file take precedence over those in  the
       system-wide  file.   If the environment variable LESSKEY_SYSTEM is set,
       [4mless[24m uses that as the name of the system-wide lesskey file.  Otherwise,
       [4mless[24m  looks  in  a  standard place for the system-wide lesskey file: On
       Unix systems, the system-wide lesskey file  is  /usr/local/etc/sysless.
       (However,  if  [4mless[24m  was  built with a different sysconf directory than
       /usr/local/etc, that directory is where the sysless file is found.)  On
       MS-DOS  and  Windows  systems, the system-wide lesskey file is c:\_sys-
       less.  On OS/2 systems, the system-wide lesskey file is c:\sysless.ini.


[1mINPUT PREPROCESSOR[0m
       You may define an "input preprocessor" for [4mless.[24m  Before [4mless[24m  opens  a
       file, it first gives your input preprocessor a chance to modify the way
       the contents of the file are displayed.  An input preprocessor is  sim-
       ply  an executable program (or shell script), which writes the contents
       of the file to a different file, called the replacement file.  The con-
       tents  of  the replacement file are then displayed in place of the con-
       tents of the original file.  However, it will appear to the user as  if
       the  original  file  is opened; that is, [4mless[24m will display the original
       filename as the name of the current file.

       An input preprocessor receives one command line argument, the  original
       filename,  as  entered  by  the user.  It should create the replacement
       file, and when finished, print the name of the replacement file to  its
       standard  output.  If the input preprocessor does not output a replace-
       ment filename, [4mless[24m uses the original file, as normal.  The input  pre-
       processor  is  not  called  when  viewing standard input.  To set up an
       input preprocessor, set the LESSOPEN environment variable to a  command
       line  which  will  invoke  your  input preprocessor.  This command line
       should include one  occurrence  of  the  string  "%s",  which  will  be
       replaced  by  the  filename  when  the  input  preprocessor  command is
       invoked.

       When [4mless[24m closes a file opened in such a way, it will call another pro-
       gram,  called  the  input  postprocessor, which may perform any desired
       clean-up action (such as  deleting  the  replacement  file  created  by
       LESSOPEN).  This program receives two command line arguments, the orig-
       inal filename as entered by the user, and the name of  the  replacement
       file.   To set up an input postprocessor, set the LESSCLOSE environment
       variable to a command line which will invoke your input  postprocessor.
       It  may  include  two  occurrences  of  the  string  "%s"; the first is
       replaced with the original name of the file and  the  second  with  the
       name of the replacement file, which was output by LESSOPEN.

       For  example, on many Unix systems, these two scripts will allow you to
       keep files in compressed format, but still let [4mless[24m view them directly:

       lessopen.sh:
            #! /bin/sh
            case "$1" in
            *.Z) uncompress -
                 if [ -s /tmp/less.$$ ]; then
                      echo /tmp/less.$$
                 else
                      rm -f /tmp/less.$$
                 fi
                 ;;
            esac

       lessclose.sh:
            #! /bin/sh
            rm $2

       To use these scripts, put them both where they can be executed and  set
       LESSOPEN="lessopen.sh %s",  and  LESSCLOSE="lessclose.sh %s %s".   More
       complex LESSOPEN and LESSCLOSE scripts may be written to  accept  other
       types of compressed files, and so on.

       It  is  also  possible to set up an input preprocessor to pipe the file
       data directly to [4mless,[24m rather than putting the data into a  replacement
       file.  This avoids the need to decompress the entire file before start-
       ing to view it.  An input preprocessor that works this way is called an
       input  pipe.   An input pipe, instead of writing the name of a replace-
       ment file on its standard output, writes the  entire  contents  of  the
       replacement  file  on  its standard output.  If the input pipe does not
       write any characters on its standard output, then there is no  replace-
       ment  file and [4mless[24m uses the original file, as normal.  To use an input
       pipe, make the first character in the LESSOPEN environment  variable  a
       vertical  bar  (|)  to  signify that the input preprocessor is an input
       pipe.

       For example, on many Unix systems, this script will work like the  pre-
       vious example scripts:

       lesspipe.sh:
            #! /bin/sh
            case "$1" in
            *.Z) uncompress -c $1  2>/dev/null
                 ;;
            esac

       To  use  this  script,  put  it  where  it  can  be  executed  and  set
       LESSOPEN="|lesspipe.sh %s".  When an input pipe is  used,  a  LESSCLOSE
       postprocessor  can be used, but it is usually not necessary since there
       is no replacement file to clean up.  In this case, the replacement file
       name passed to the LESSCLOSE postprocessor is "-".

       For  compatibility with previous versions of [4mless,[24m the input preproces-
       sor or pipe is not used if [4mless[24m is viewing standard input.  However, if
       the  first  character of LESSOPEN is a dash (-), the input preprocessor
       is used on standard input as well as other files.  In  this  case,  the
       dash  is  not  considered  to  be part of the preprocessor command.  If
       standard input is being viewed, the input preprocessor is passed a file
       name  consisting of a single dash.  Similarly, if the first two charac-
       ters of LESSOPEN are vertical bar and dash (|-), the input pipe is used
       on standard input as well as other files.  Again, in this case the dash
       is not considered to be part of the input pipe command.


[1mNATIONAL CHARACTER SETS[0m
       There are three types of characters in the input file:

       normal characters
              can be displayed directly to the screen.

       control characters
              should not be displayed directly, but are expected to  be  found
              in ordinary text files (such as backspace and tab).

       binary characters
              should  not  be  displayed  directly  and are not expected to be
              found in text files.

       A "character set" is simply a description of which characters are to be
       considered  normal,  control,  and binary.  The LESSCHARSET environment
       variable may be used to select a character set.   Possible  values  for
       LESSCHARSET are:

       ascii  BS,  TAB, NL, CR, and formfeed are control characters, all chars
              with values between 32 and 126 are normal, and  all  others  are
              binary.

       iso8859
              Selects  an  ISO 8859 character set.  This is the same as ASCII,
              except characters between 160 and  255  are  treated  as  normal
              characters.

       latin1 Same as iso8859.

       latin9 Same as iso8859.

       dos    Selects a character set appropriate for MS-DOS.

       ebcdic Selects an EBCDIC character set.

       IBM-1047
              Selects  an  EBCDIC  character set used by OS/390 Unix Services.
              This is the EBCDIC analogue of latin1.  You get similar  results
              by setting either LESSCHARSET=IBM-1047 or LC_CTYPE=en_US in your
              environment.

       koi8-r Selects a Russian character set.

       next   Selects a character set appropriate for NeXT computers.

       utf-8  Selects the UTF-8 encoding  of  the  ISO  10646  character  set.
              UTF-8  is  special  in that it supports multi-byte characters in
              the input file.  It is the  only  character  set  that  supports
              multi-byte characters.

       windows
              Selects  a  character  set appropriate for Microsoft Windows (cp
              1251).

       In rare cases, it may be desired to tailor [4mless[24m to use a character  set
       other  than the ones definable by LESSCHARSET.  In this case, the envi-
       ronment variable LESSCHARDEF can be used to define a character set.  It
       should be set to a string where each character in the string represents
       one character in the character set.  The character "." is  used  for  a
       normal  character, "c" for control, and "b" for binary.  A decimal num-
       ber may be used for repetition.   For  example,  "bccc4b."  would  mean
       character  0  is  binary,  1,  2  and  3 are control, 4, 5, 6 and 7 are
       binary, and 8 is normal.  All characters after the last are taken to be
       the  same  as  the  last,  so characters 9 through 255 would be normal.
       (This is an example, and does not necessarily represent any real  char-
       acter set.)

       This  table  shows the value of LESSCHARDEF which is equivalent to each
       of the possible values for LESSCHARSET:

            ascii     8bcccbcc18b95.b
            dos       8bcccbcc12bc5b95.b.
            ebcdic    5bc6bcc7bcc41b.9b7.9b5.b..8b6.10b6.b9.7b
                      9.8b8.17b3.3b9.7b9.8b8.6b10.b.b.b.
            IBM-1047  4cbcbc3b9cbccbccbb4c6bcc5b3cbbc4bc4bccbc
                      191.b
            iso8859   8bcccbcc18b95.33b.
            koi8-r    8bcccbcc18b95.b128.
            latin1    8bcccbcc18b95.33b.
            next      8bcccbcc18b95.bb125.bb

       If neither LESSCHARSET nor LESSCHARDEF is set, but any of  the  strings
       "UTF-8",  "UTF8", "utf-8" or "utf8" is found in the LC_ALL, LC_CTYPE or
       LANG environment variables, then the default character set is utf-8.

       If that string is not found, but your  system  supports  the  [4msetlocale[0m
       interface,  [4mless[24m  will  use  setlocale  to determine the character set.
       setlocale is controlled by setting the  LANG  or  LC_CTYPE  environment
       variables.

       Finally,  if the [4msetlocale[24m interface is also not available, the default
       character set is latin1.

       Control and  binary  characters  are  displayed  in  standout  (reverse
       video).  Each such character is displayed in caret notation if possible
       (e.g. ^A for control-A).  Caret notation is used only if inverting  the
       0100 bit results in a normal printable character.  Otherwise, the char-
       acter is displayed as a hex number in angle brackets.  This format  can
       be  changed by setting the LESSBINFMT environment variable.  LESSBINFMT
       may begin with a "*" and one character to select the display attribute:
       "*k"  is  blinking, "*d" is bold, "*u" is underlined, "*s" is standout,
       and "*n" is normal.  If LESSBINFMT does not begin with  a  "*",  normal
       attribute  is  assumed.   The remainder of LESSBINFMT is a string which
       may include one printf-style escape sequence (a % followed by x, X,  o,
       d,  etc.).   For  example, if LESSBINFMT is "*u[%x]", binary characters
       are displayed in underlined hexadecimal surrounded  by  brackets.   The
       default  if  no  LESSBINFMT  is  specified is "*s<%02X>".  Warning: the
       result of expanding the character via LESSBINFMT must be less  than  31
       characters.

       When the character set is utf-8, the LESSUTFBINFMT environment variable
       acts similarly to LESSBINFMT but it applies to Unicode code points that
       were  successfully  decoded but are unsuitable for display (e.g., unas-
       signed code points).  Its default  value  is  "<U+%04lX>".   Note  that
       LESSUTFBINFMT  and  LESSBINFMT  share  their  display attribute setting
       ("*x") so specifying one will affect both; LESSUTFBINFMT is read  after
       LESSBINFMT  so  its  setting,  if any, will have priority.  Problematic
       octets in a UTF-8 file (octets of a truncated  sequence,  octets  of  a
       complete  but  non-shortest  form  sequence,  illegal octets, and stray
       trailing octets) are displayed individually using LESSBINFMT so  as  to
       facilitate diagnostic of how the UTF-8 file is ill-formed.


[1mPROMPTS[0m
       The  -P option allows you to tailor the prompt to your preference.  The
       string given to the -P option replaces  the  specified  prompt  string.
       Certain characters in the string are interpreted specially.  The prompt
       mechanism is rather complicated to provide flexibility, but  the  ordi-
       nary  user need not understand the details of constructing personalized
       prompt strings.

       A percent sign followed by a single character is expanded according  to
       what the following character is:

       %b[4mX[24m    Replaced  by the byte offset into the current input file.  The b
              is followed by a single character (shown as [4mX[24m above) which spec-
              ifies  the line whose byte offset is to be used.  If the charac-
              ter is a "t", the byte offset of the top line in the display  is
              used, an "m" means use the middle line, a "b" means use the bot-
              tom line, a "B" means use the line just after the  bottom  line,
              and  a  "j"  means use the "target" line, as specified by the -j
              option.

       %B     Replaced by the size of the current input file.

       %c     Replaced by the column number of the text appearing in the first
              column of the screen.

       %d[4mX[24m    Replaced  by  the  page number of a line in the input file.  The
              line to be used is determined by the [4mX[24m, as with the %b option.

       %D     Replaced by the number of pages in the input  file,  or  equiva-
              lently, the page number of the last line in the input file.

       %E     Replaced  by the name of the editor (from the VISUAL environment
              variable, or the EDITOR environment variable if  VISUAL  is  not
              defined).  See the discussion of the LESSEDIT feature below.

       %f     Replaced by the name of the current input file.

       %F     Replaced  by the last component of the name of the current input
              file.

       %i     Replaced by the index of the current file in the list  of  input
              files.

       %l[4mX[24m    Replaced  by  the  line number of a line in the input file.  The
              line to be used is determined by the [4mX[24m, as with the %b option.

       %L     Replaced by the line number of the last line in the input file.

       %m     Replaced by the total number of input files.

       %p[4mX[24m    Replaced by the percent into the current input  file,  based  on
              byte  offsets.  The line used is determined by the [4mX[24m as with the
              %b option.

       %P[4mX[24m    Replaced by the percent into the current input  file,  based  on
              line  numbers.  The line used is determined by the [4mX[24m as with the
              %b option.

       %s     Same as %B.

       %t     Causes any trailing spaces to be removed.  Usually used  at  the
              end of the string, but may appear anywhere.

       %x     Replaced by the name of the next input file in the list.

       If any item is unknown (for example, the file size if input is a pipe),
       a question mark is printed instead.

       The format of the prompt string can be  changed  depending  on  certain
       conditions.   A  question mark followed by a single character acts like
       an "IF": depending on the following character, a  condition  is  evalu-
       ated.   If the condition is true, any characters following the question
       mark and condition character, up to  a  period,  are  included  in  the
       prompt.   If  the condition is false, such characters are not included.
       A colon appearing between the question mark and the period can be  used
       to establish an "ELSE": any characters between the colon and the period
       are included in the string if and only if the IF  condition  is  false.
       Condition characters (which follow a question mark) may be:

       ?a     True if any characters have been included in the prompt so far.

       ?b[4mX[24m    True if the byte offset of the specified line is known.

       ?B     True if the size of current input file is known.

       ?c     True if the text is horizontally shifted (%c is not zero).

       ?d[4mX[24m    True if the page number of the specified line is known.

       ?e     True if at end-of-file.

       ?f     True  if  there is an input filename (that is, if input is not a
              pipe).

       ?l[4mX[24m    True if the line number of the specified line is known.

       ?L     True if the line number of the last line in the file is known.

       ?m     True if there is more than one input file.

       ?n     True if this is the first prompt in a new input file.

       ?p[4mX[24m    True if the percent into the current input file, based  on  byte
              offsets, of the specified line is known.

       ?P[4mX[24m    True  if  the percent into the current input file, based on line
              numbers, of the specified line is known.

       ?s     Same as "?B".

       ?x     True if there is a next input file  (that  is,  if  the  current
              input file is not the last one).

       Any  characters  other  than  the  special  ones (question mark, colon,
       period, percent, and backslash) become literally part  of  the  prompt.
       Any  of  the special characters may be included in the prompt literally
       by preceding it with a backslash.

       Some examples:

       ?f%f:Standard input.

       This prompt prints the filename, if known; otherwise the string  "Stan-
       dard input".

       ?f%f .?ltLine %lt:?pt%pt\%:?btByte %bt:-...

       This  prompt  would print the filename, if known.  The filename is fol-
       lowed by the line number, if known, otherwise  the  percent  if  known,
       otherwise  the  byte  offset  if  known.  Otherwise, a dash is printed.
       Notice how each question mark has a matching  period,  and  how  the  %
       after the %pt is included literally by escaping it with a backslash.

       ?n?f%f .?m(file %i of %m) ..?e(END) ?x- Next\: %x..%t

       This  prints  the  filename if this is the first prompt in a file, fol-
       lowed by the "file N of N" message if there  is  more  than  one  input
       file.   Then,  if  we are at end-of-file, the string "(END)" is printed
       followed by the name of the next file, if there is one.   Finally,  any
       trailing spaces are truncated.  This is the default prompt.  For refer-
       ence, here are the defaults for  the  other  two  prompts  (-m  and  -M
       respectively).   Each  is  broken  into  two lines here for readability
       only.

       ?n?f%f .?m(file %i of %m) ..?e(END) ?x- Next\: %x.:
            ?pB%pB\%:byte %bB?s/%s...%t

       ?f%f .?n?m(file %i of %m) ..?ltlines %lt-%lb?L/%L. :
            byte %bB?s/%s. .?e(END) ?x- Next\: %x.:?pB%pB\%..%t

       And here is the default message produced by the = command:

       ?f%f .?m(file %i of %m) .?ltlines %lt-%lb?L/%L. .
            byte %bB?s/%s. ?e(END) :?pB%pB\%..%t

       The prompt expansion features are also used for another purpose: if  an
       environment  variable LESSEDIT is defined, it is used as the command to
       be executed when the v command is  invoked.   The  LESSEDIT  string  is
       expanded  in the same way as the prompt strings.  The default value for
       LESSEDIT is:

            %E ?lm+%lm. %f

       Note that this expands to the editor name, followed by a + and the line
       number,  followed by the file name.  If your editor does not accept the
       "+linenumber" syntax, or has other differences  in  invocation  syntax,
       the LESSEDIT variable can be changed to modify this default.


[1mSECURITY[0m
       When  the  environment  variable LESSSECURE is set to 1, [4mless[24m runs in a
       "secure" mode.  This means these features are disabled:

              !      the shell command

              |      the pipe command

              :e     the examine command.

              v      the editing command

              s  -o  log files

              -k     use of lesskey files

              -t     use of tags files

                     metacharacters in filenames, such as *

                     filename completion (TAB, ^L)

       Less can also be compiled to be permanently in "secure" mode.


[1mCOMPATIBILITY WITH MORE[0m
       If the environment variable LESS_IS_MORE is set to 1, or if the program
       is  invoked via a file link named "more", [4mless[24m behaves (mostly) in con-
       formance with the POSIX "more" command specification.   In  this  mode,
       less behaves differently in these ways:

       The  -e  option  works  differently.  If the -e option is not set, [4mless[0m
       behaves as if the -E option were set.  If the -e option  is  set,  [4mless[0m
       behaves as if the -e and -F options were set.

       The  -m  option  works  differently.   If the -m option is not set, the
       medium prompt is used, and it is prefixed with the  string  "--More--".
       If the -m option is set, the short prompt is used.

       The  -n  option acts like the -z option.  The normal behavior of the -n
       option is unavailable in this mode.

       The parameter to the -p option is taken to be  a  [4mless[24m  command  rather
       than a search pattern.

       The  LESS  environment  variable  is  ignored, and the MORE environment
       variable is used in its place.


[1mENVIRONMENT VARIABLES[0m
       Environment variables may be specified either in the system environment
       as  usual,  or  in  a  [4mlesskey[24m  (1) file.  If environment variables are
       defined in more than one place, variables defined in  a  local  lesskey
       file  take precedence over variables defined in the system environment,
       which take precedence over variables defined in the system-wide lesskey
       file.

       COLUMNS
              Sets the number of columns on the screen.  Takes precedence over
              the number of columns specified by the TERM variable.   (But  if
              you  have  a  windowing  system  which  supports  TIOCGWINSZ  or
              WIOCGETD, the window system's idea  of  the  screen  size  takes
              precedence over the LINES and COLUMNS environment variables.)

       EDITOR The name of the editor (used for the v command).

       HOME   Name  of  the user's home directory (used to find a lesskey file
              on Unix and OS/2 systems).

       HOMEDRIVE, HOMEPATH
              Concatenation of the HOMEDRIVE and  HOMEPATH  environment  vari-
              ables is the name of the user's home directory if the HOME vari-
              able is not set (only in the Windows version).

       INIT   Name of the user's init directory (used to find a  lesskey  file
              on OS/2 systems).

       LANG   Language for determining the character set.

       LC_CTYPE
              Language for determining the character set.

       LESS   Options which are passed to [4mless[24m automatically.

       LESSANSIENDCHARS
              Characters  which may end an ANSI color escape sequence (default
              "m").

       LESSANSIMIDCHARS
              Characters which may appear between the ESC  character  and  the
              end   character  in  an  ANSI  color  escape  sequence  (default
              "0123456789;[?!"'#%()*+ ".

       LESSBINFMT
              Format for displaying non-printable, non-control characters.

       LESSCHARDEF
              Defines a character set.

       LESSCHARSET
              Selects a predefined character set.

       LESSCLOSE
              Command line to invoke the (optional) input-postprocessor.

       LESSECHO
              Name of the lessecho program (default "lessecho").  The lessecho
              program  is needed to expand metacharacters, such as * and ?, in
              filenames on Unix systems.

       LESSEDIT
              Editor prototype string (used for the v command).   See  discus-
              sion under PROMPTS.

       LESSGLOBALTAGS
              Name  of  the command used by the -t option to find global tags.
              Normally should be set to "global" if your system has the [4mglobal[0m
              (1) command.  If not set, global tags are not used.

       LESSHISTFILE
              Name  of  the  history file used to remember search commands and
              shell commands between invocations of [4mless.[24m  If set  to  "-"  or
              "/dev/null",  a  history  file  is  not  used.   The  default is
              "$HOME/.lesshst" on Unix systems, "$HOME/_lesshst"  on  DOS  and
              Windows  systems,  or "$HOME/lesshst.ini" or "$INIT/lesshst.ini"
              on OS/2 systems.

       LESSHISTSIZE
              The maximum number of commands to save in the history file.  The
              default is 100.

       LESSKEY
              Name of the default lesskey(1) file.

       LESSKEY_SYSTEM
              Name of the default system-wide lesskey(1) file.

       LESSMETACHARS
              List  of characters which are considered "metacharacters" by the
              shell.

       LESSMETAESCAPE
              Prefix which less will add before each metacharacter in  a  com-
              mand  sent  to the shell.  If LESSMETAESCAPE is an empty string,
              commands containing metacharacters will not  be  passed  to  the
              shell.

       LESSOPEN
              Command line to invoke the (optional) input-preprocessor.

       LESSSECURE
              Runs less in "secure" mode.  See discussion under SECURITY.

       LESSSEPARATOR
              String  to  be  appended to a directory name in filename comple-
              tion.

       LESSUTFBINFMT
              Format for displaying non-printable Unicode code points.

       LESS_IS_MORE
              Emulate the [4mmore[24m (1) command.

       LINES  Sets the number of lines on the screen.  Takes  precedence  over
              the number of lines specified by the TERM variable.  (But if you
              have a windowing system which supports TIOCGWINSZ  or  WIOCGETD,
              the  window  system's  idea  of the screen size takes precedence
              over the LINES and COLUMNS environment variables.)

       PATH   User's search path (used to find a lesskey file  on  MS-DOS  and
              OS/2 systems).

       SHELL  The  shell  used  to execute the ! command, as well as to expand
              filenames.

       TERM   The type of terminal on which [4mless[24m is being run.

       VISUAL The name of the editor (used for the v command).


[1mSEE ALSO[0m
       lesskey(1)


[1mCOPYRIGHT[0m
       Copyright (C) 1984-2011  Mark Nudelman

       less is part of the GNU project and is free software.  You  can  redis-
       tribute  it and/or modify it under the terms of either (1) the GNU Gen-
       eral Public License as published by the Free  Software  Foundation;  or
       (2) the Less License.  See the file README in the less distribution for
       more details regarding redistribution.  You should have received a copy
       of  the  GNU General Public License along with the source for less; see
       the file COPYING.  If not, write to the Free  Software  Foundation,  59
       Temple  Place, Suite 330, Boston, MA  02111-1307, USA.  You should also
       have received a copy of the Less License; see the file LICENSE.

       less is distributed in the hope that it will be useful, but WITHOUT ANY
       WARRANTY;  without even the implied warranty of MERCHANTABILITY or FIT-
       NESS FOR A PARTICULAR PURPOSE.  See the GNU General Public License  for
       more details.


[1mAUTHOR[0m
       Mark Nudelman <markn@greenwoodsoftware.com>
       Send  bug  reports  or  comments  to  the  above  address  or  to  bug-
       less@gnu.org.
       See http://www.greenwoodsoftware.com/less/bugs.html for the latest list
       of known bugs in less.
       For more information, see the less homepage at
       http://www.greenwoodsoftware.com/less.



<<<<<<< HEAD
                           Version 444: 09 Jun 2011                    LESS(1)
=======
                           Version 451: 21 Jul 2012                    LESS(1)
>>>>>>> 85823a3b
<|MERGE_RESOLUTION|>--- conflicted
+++ resolved
@@ -106,6 +106,10 @@
               the  end of the file.  It is a way to monitor the tail of a file
               which is growing while it is being  viewed.   (The  behavior  is
               similar to the "tail -f" command.)
+
+       ESC-F  Like  F,  but  as soon as a line is found which matches the last
+              search pattern, the terminal bell is rung and forward  scrolling
+              stops.
 
        g or < or ESC-<
               Go to line N in the file, default 1 (beginning of file).  (Warn-
@@ -709,59 +713,60 @@
               blank line.  This is useful when viewing [4mnroff[24m output.
 
        -S or --chop-long-lines
-              Causes lines longer than the screen width to be  chopped  rather
-              than  folded.  That is, the portion of a long line that does not
-              fit in the screen width is not shown.  The default  is  to  fold
-              long lines; that is, display the remainder on the next line.
+              Causes lines longer than the screen width to be  chopped  (trun-
+              cated) rather than wrapped.  That is, the portion of a long line
+              that does not fit in the screen width is not shown.  The default
+              is  to  wrap  long  lines; that is, display the remainder on the
+              next line.
 
        -t[4mtag[24m or --tag=[4mtag[0m
               The -t option, followed immediately by a TAG, will edit the file
-              containing that tag.  For this to work, tag information must  be
-              available;  for  example,  there  may  be  a file in the current
+              containing  that tag.  For this to work, tag information must be
+              available; for example, there may  be  a  file  in  the  current
               directory called "tags", which was previously built by [4mctags[24m (1)
               or an equivalent command.  If the environment variable LESSGLOB-
-              ALTAGS is set, it is taken to be the name of a command  compati-
-              ble  with  [4mglobal[24m  (1), and that command is executed to find the
+              ALTAGS  is set, it is taken to be the name of a command compati-
+              ble with [4mglobal[24m (1), and that command is executed  to  find  the
               tag.  (See http://www.gnu.org/software/global/global.html).  The
-              -t  option  may  also be specified from within [4mless[24m (using the -
-              command) as a way of examining a new file.  The command ":t"  is
+              -t option may also be specified from within [4mless[24m  (using  the  -
+              command)  as a way of examining a new file.  The command ":t" is
               equivalent to specifying -t from within [4mless.[0m
 
        -T[4mtagsfile[24m or --tag-file=[4mtagsfile[0m
               Specifies a tags file to be used instead of "tags".
 
        -u or --underline-special
-              Causes  backspaces  and carriage returns to be treated as print-
-              able characters; that is, they are sent  to  the  terminal  when
+              Causes backspaces and carriage returns to be treated  as  print-
+              able  characters;  that  is,  they are sent to the terminal when
               they appear in the input.
 
        -U or --UNDERLINE-SPECIAL
-              Causes  backspaces,  tabs  and carriage returns to be treated as
-              control characters; that is, they are handled  as  specified  by
+              Causes backspaces, tabs and carriage returns to  be  treated  as
+              control  characters;  that  is, they are handled as specified by
               the -r option.
 
-              By  default,  if  neither  -u  nor -U is given, backspaces which
-              appear adjacent to an  underscore  character  are  treated  spe-
-              cially:  the  underlined  text is displayed using the terminal's
-              hardware underlining capability.  Also, backspaces which  appear
-              between  two  identical  characters  are  treated specially: the
-              overstruck text is printed using the terminal's  hardware  bold-
-              face  capability.   Other backspaces are deleted, along with the
+              By default, if neither -u nor  -U  is  given,  backspaces  which
+              appear  adjacent  to  an  underscore  character are treated spe-
+              cially: the underlined text is displayed  using  the  terminal's
+              hardware  underlining capability.  Also, backspaces which appear
+              between two identical  characters  are  treated  specially:  the
+              overstruck  text  is printed using the terminal's hardware bold-
+              face capability.  Other backspaces are deleted, along  with  the
               preceding character.  Carriage returns immediately followed by a
-              newline  are  deleted.   other  carriage  returns are handled as
-              specified by the -r option.  Text which is overstruck or  under-
+              newline are deleted.  Other  carriage  returns  are  handled  as
+              specified  by the -r option.  Text which is overstruck or under-
               lined can be searched for if neither -u nor -U is in effect.
 
        -V or --version
               Displays the version number of [4mless.[0m
 
        -w or --hilite-unread
-              Temporarily  highlights  the  first  "new"  line after a forward
+              Temporarily highlights the first  "new"  line  after  a  forward
               movement of a full page.  The first "new" line is the line imme-
-              diately  following  the  line  previously  at  the bottom of the
+              diately following the line  previously  at  the  bottom  of  the
               screen.  Also highlights the target line after a g or p command.
-              The  highlight is removed at the next command which causes move-
-              ment.  The entire line is highlighted, unless the -J  option  is
+              The highlight is removed at the next command which causes  move-
+              ment.   The  entire line is highlighted, unless the -J option is
               in effect, in which case only the status column is highlighted.
 
        -W or --HILITE-UNREAD
@@ -769,48 +774,48 @@
               forward movement command larger than one line.
 
        -x[4mn[24m,... or --tabs=[4mn[24m,...
-              Sets tab stops.  If only one [4mn[24m is specified, tab stops  are  set
-              at  multiples  of [4mn[24m.  If multiple values separated by commas are
-              specified, tab stops are set at those positions, and  then  con-
-              tinue  with  the  same  spacing  as  the last two.  For example,
-              [4m-x9,17[24m will set tabs at positions  9,  17,  25,  33,  etc.   The
+              Sets  tab  stops.  If only one [4mn[24m is specified, tab stops are set
+              at multiples of [4mn[24m.  If multiple values separated by  commas  are
+              specified,  tab  stops are set at those positions, and then con-
+              tinue with the same spacing  as  the  last  two.   For  example,
+              [4m-x9,17[24m  will  set  tabs  at  positions  9, 17, 25, 33, etc.  The
               default for [4mn[24m is 8.
 
        -X or --no-init
               Disables sending the termcap initialization and deinitialization
-              strings to the terminal.  This is  sometimes  desirable  if  the
-              deinitialization  string does something unnecessary, like clear-
+              strings  to  the  terminal.   This is sometimes desirable if the
+              deinitialization string does something unnecessary, like  clear-
               ing the screen.
 
        -y[4mn[24m or --max-forw-scroll=[4mn[0m
               Specifies a maximum number of lines to scroll forward.  If it is
-              necessary  to  scroll  forward  more than [4mn[24m lines, the screen is
-              repainted instead.  The -c or -C option may be used  to  repaint
-              from  the top of the screen if desired.  By default, any forward
+              necessary to scroll forward more than [4mn[24m  lines,  the  screen  is
+              repainted  instead.   The -c or -C option may be used to repaint
+              from the top of the screen if desired.  By default, any  forward
               movement causes scrolling.
 
        -[z][4mn[24m or --window=[4mn[0m
-              Changes the default scrolling  window  size  to  [4mn[24m  lines.   The
+              Changes  the  default  scrolling  window  size  to [4mn[24m lines.  The
               default is one screenful.  The z and w commands can also be used
-              to change the window size.  The "z" may be omitted for  compati-
+              to  change the window size.  The "z" may be omitted for compati-
               bility with some versions of [4mmore.[24m  If the number [4mn[24m is negative,
-              it indicates [4mn[24m lines less than the  current  screen  size.   For
+              it  indicates  [4mn[24m  lines  less than the current screen size.  For
               example, if the screen is 24 lines, [4m-z-4[24m sets the scrolling win-
-              dow to 20 lines.  If the screen is  resized  to  40  lines,  the
+              dow  to  20  lines.   If  the screen is resized to 40 lines, the
               scrolling window automatically changes to 36 lines.
 
        -[4m"cc[24m or --quotes=[4mcc[0m
-              Changes  the  filename quoting character.  This may be necessary
-              if you are trying to name a file which contains both spaces  and
-              quote  characters.  Followed by a single character, this changes
-              the quote character to that character.  Filenames  containing  a
+              Changes the filename quoting character.  This may  be  necessary
+              if  you are trying to name a file which contains both spaces and
+              quote characters.  Followed by a single character, this  changes
+              the  quote  character to that character.  Filenames containing a
               space should then be surrounded by that character rather than by
-              double quotes.  Followed by two  characters,  changes  the  open
-              quote  to the first character, and the close quote to the second
+              double  quotes.   Followed  by  two characters, changes the open
+              quote to the first character, and the close quote to the  second
               character.  Filenames containing a space should then be preceded
-              by  the  open  quote  character  and followed by the close quote
-              character.  Note  that  even  after  the  quote  characters  are
-              changed,  this  option  remains  -" (a dash followed by a double
+              by the open quote character and  followed  by  the  close  quote
+              character.   Note  that  even  after  the  quote  characters are
+              changed, this option remains -" (a dash  followed  by  a  double
               quote).
 
        -~ or --tilde
@@ -820,60 +825,60 @@
 
        -# or --shift
               Specifies the default number of positions to scroll horizontally
-              in  the RIGHTARROW and LEFTARROW commands.  If the number speci-
-              fied is zero, it sets the default number  of  positions  to  one
+              in the RIGHTARROW and LEFTARROW commands.  If the number  speci-
+              fied  is  zero,  it  sets the default number of positions to one
               half of the screen width.  Alternately, the number may be speci-
-              fied as a fraction of the width of the screen, starting  with  a
-              decimal  point:  .5  is  half  of  the screen width, .3 is three
-              tenths of the screen width, and so on.  If the number is  speci-
-              fied  as  a  fraction,  the actual number of scroll positions is
-              recalculated if the terminal window  is  resized,  so  that  the
-              actual  scroll  remains  at the specified fraction of the screen
+              fied  as  a fraction of the width of the screen, starting with a
+              decimal point: .5 is half of  the  screen  width,  .3  is  three
+              tenths  of the screen width, and so on.  If the number is speci-
+              fied as a fraction, the actual number  of  scroll  positions  is
+              recalculated  if  the  terminal  window  is resized, so that the
+              actual scroll remains at the specified fraction  of  the  screen
               width.
 
        --no-keypad
-              Disables sending the keypad initialization and  deinitialization
+              Disables  sending the keypad initialization and deinitialization
               strings to the terminal.  This is sometimes useful if the keypad
               strings make the numeric keypad behave in an undesirable manner.
 
        --follow-name
-              Normally, if the input file is renamed while  an  F  command  is
-              executing,  [4mless[24m  will  continue  to display the contents of the
-              original file despite its  name  change.   If  --follow-name  is
+              Normally,  if  the  input  file is renamed while an F command is
+              executing, [4mless[24m will continue to display  the  contents  of  the
+              original  file  despite  its  name  change.  If --follow-name is
               specified, during an F command [4mless[24m will periodically attempt to
               reopen the file by name.  If the reopen succeeds and the file is
-              a  different file from the original (which means that a new file
-              has been created  with  the  same  name  as  the  original  (now
+              a different file from the original (which means that a new  file
+              has  been  created  with  the  same  name  as  the original (now
               renamed) file), [4mless[24m will display the contents of that new file.
 
-       --     A  command  line  argument of "--" marks the end of option argu-
-              ments.  Any arguments following this are  interpreted  as  file-
+       --     A command line argument of "--" marks the end  of  option  argu-
+              ments.   Any  arguments  following this are interpreted as file-
               names.  This can be useful when viewing a file whose name begins
               with a "-" or "+".
 
-       +      If a command line option begins with [1m+[22m, the  remainder  of  that
-              option  is taken to be an initial command to [4mless.[24m  For example,
-              +G tells [4mless[24m to start at the end of the file  rather  than  the
-              beginning,  and  +/xyz tells it to start at the first occurrence
-              of "xyz" in the file.  As a special case,  +<number>  acts  like
+       +      If  a  command  line option begins with [1m+[22m, the remainder of that
+              option is taken to be an initial command to [4mless.[24m  For  example,
+              +G  tells  [4mless[24m  to start at the end of the file rather than the
+              beginning, and +/xyz tells it to start at the  first  occurrence
+              of  "xyz"  in  the file.  As a special case, +<number> acts like
               +<number>g; that is, it starts the display at the specified line
-              number (however, see the caveat under the  "g"  command  above).
-              If  the  option  starts  with ++, the initial command applies to
-              every file being viewed, not just the first one.  The +  command
+              number  (however,  see  the caveat under the "g" command above).
+              If the option starts with ++, the  initial  command  applies  to
+              every  file being viewed, not just the first one.  The + command
               described previously may also be used to set (or change) an ini-
               tial command for every file.
 
 
 [1mLINE EDITING[0m
-       When entering command line at the bottom of the screen (for example,  a
+       When  entering command line at the bottom of the screen (for example, a
        filename for the :e command, or the pattern for a search command), cer-
-       tain keys can be used to manipulate the command  line.   Most  commands
-       have  an alternate form in [ brackets ] which can be used if a key does
-       not exist on a particular keyboard.  (Note  that  the  forms  beginning
-       with  ESC do not work in some MS-DOS and Windows systems because ESC is
-       the line erase character.)  Any of these special keys  may  be  entered
-       literally  by  preceding  it with the "literal" character, either ^V or
-       ^A.  A backslash itself may also be entered literally by  entering  two
+       tain  keys  can  be used to manipulate the command line.  Most commands
+       have an alternate form in [ brackets ] which can be used if a key  does
+       not  exist  on  a  particular keyboard.  (Note that the forms beginning
+       with ESC do not work in some MS-DOS and Windows systems because ESC  is
+       the  line  erase  character.)  Any of these special keys may be entered
+       literally by preceding it with the "literal" character,  either  ^V  or
+       ^A.   A  backslash itself may also be entered literally by entering two
        backslashes.
 
        LEFTARROW [ ESC-h ]
@@ -883,7 +888,7 @@
               Move the cursor one space to the right.
 
        ^LEFTARROW [ ESC-b or ESC-LEFTARROW ]
-              (That  is, CONTROL and LEFTARROW simultaneously.)  Move the cur-
+              (That is, CONTROL and LEFTARROW simultaneously.)  Move the  cur-
               sor one word to the left.
 
        ^RIGHTARROW [ ESC-w or ESC-RIGHTARROW ]
@@ -897,44 +902,48 @@
               Move the cursor to the end of the line.
 
        BACKSPACE
-              Delete  the  character  to the left of the cursor, or cancel the
+              Delete the character to the left of the cursor,  or  cancel  the
               command if the command line is empty.
 
        DELETE or [ ESC-x ]
               Delete the character under the cursor.
 
        ^BACKSPACE [ ESC-BACKSPACE ]
-              (That is, CONTROL and  BACKSPACE  simultaneously.)   Delete  the
+              (That  is,  CONTROL  and  BACKSPACE simultaneously.)  Delete the
               word to the left of the cursor.
 
        ^DELETE [ ESC-X or ESC-DELETE ]
-              (That  is,  CONTROL and DELETE simultaneously.)  Delete the word
+              (That is, CONTROL and DELETE simultaneously.)  Delete  the  word
               under the cursor.
 
        UPARROW [ ESC-k ]
-              Retrieve the previous command line.
+              Retrieve  the  previous  command  line.  If you first enter some
+              text and then press UPARROW, it will retrieve the previous  com-
+              mand which begins with that text.
 
        DOWNARROW [ ESC-j ]
-              Retrieve the next command line.
-
-       TAB    Complete the partial filename to the left of the cursor.  If  it
-              matches  more than one filename, the first match is entered into
-              the command line.  Repeated  TABs  will  cycle  thru  the  other
+              Retrieve  the  next  command line.  If you first enter some text
+              and then press DOWNARROW, it  will  retrieve  the  next  command
+              which begins with that text.
+
+       TAB    Complete  the partial filename to the left of the cursor.  If it
+              matches more than one filename, the first match is entered  into
+              the  command  line.   Repeated  TABs  will  cycle thru the other
               matching filenames.  If the completed filename is a directory, a
-              "/" is appended to the filename.  (On MS-DOS systems, a  "\"  is
-              appended.)   The  environment variable LESSSEPARATOR can be used
+              "/"  is  appended to the filename.  (On MS-DOS systems, a "\" is
+              appended.)  The environment variable LESSSEPARATOR can  be  used
               to specify a different character to append to a directory name.
 
        BACKTAB [ ESC-TAB ]
               Like, TAB, but cycles in the reverse direction thru the matching
               filenames.
 
-       ^L     Complete  the partial filename to the left of the cursor.  If it
+       ^L     Complete the partial filename to the left of the cursor.  If  it
               matches more than one filename, all matches are entered into the
               command line (if they fit).
 
        ^U (Unix and OS/2) or ESC (MS-DOS)
-              Delete  the  entire  command  line, or cancel the command if the
+              Delete the entire command line, or cancel  the  command  if  the
               command line is empty.  If you have changed your line-kill char-
               acter in Unix to something other than ^U, that character is used
               instead of ^U.
@@ -943,72 +952,72 @@
 
 
 [1mKEY BINDINGS[0m
-       You may define your own [4mless[24m commands by using the program [4mlesskey[24m  (1)
-       to  create  a  lesskey file.  This file specifies a set of command keys
-       and an action associated with each key.  You may also  use  [4mlesskey[24m  to
+       You  may define your own [4mless[24m commands by using the program [4mlesskey[24m (1)
+       to create a lesskey file.  This file specifies a set  of  command  keys
+       and  an  action  associated with each key.  You may also use [4mlesskey[24m to
        change the line-editing keys (see LINE EDITING), and to set environment
-       variables.  If the environment variable LESSKEY is set, [4mless[24m uses  that
-       as  the  name of the lesskey file.  Otherwise, [4mless[24m looks in a standard
-       place for the lesskey file: On Unix systems, [4mless[24m looks for  a  lesskey
-       file  called  "$HOME/.less".  On MS-DOS and Windows systems, [4mless[24m looks
-       for a lesskey file called "$HOME/_less", and if it is not found  there,
+       variables.   If the environment variable LESSKEY is set, [4mless[24m uses that
+       as the name of the lesskey file.  Otherwise, [4mless[24m looks in  a  standard
+       place  for  the lesskey file: On Unix systems, [4mless[24m looks for a lesskey
+       file called "$HOME/.less".  On MS-DOS and Windows systems,  [4mless[24m  looks
+       for  a lesskey file called "$HOME/_less", and if it is not found there,
        then looks for a lesskey file called "_less" in any directory specified
-       in the PATH environment variable.  On OS/2 systems, [4mless[24m  looks  for  a
-       lesskey  file  called  "$HOME/less.ini",  and  if it is not found, then
-       looks for a lesskey file called "less.ini" in any  directory  specified
+       in  the  PATH  environment variable.  On OS/2 systems, [4mless[24m looks for a
+       lesskey file called "$HOME/less.ini", and if  it  is  not  found,  then
+       looks  for  a lesskey file called "less.ini" in any directory specified
        in the INIT environment variable, and if it not found there, then looks
-       for a lesskey file called "less.ini" in any directory specified in  the
-       PATH  environment  variable.   See  the  [4mlesskey[24m  manual  page for more
+       for  a lesskey file called "less.ini" in any directory specified in the
+       PATH environment variable.   See  the  [4mlesskey[24m  manual  page  for  more
        details.
 
-       A system-wide lesskey file may also be set up to provide key  bindings.
+       A  system-wide lesskey file may also be set up to provide key bindings.
        If a key is defined in both a local lesskey file and in the system-wide
-       file, key bindings in the local file take precedence over those in  the
-       system-wide  file.   If the environment variable LESSKEY_SYSTEM is set,
+       file,  key bindings in the local file take precedence over those in the
+       system-wide file.  If the environment variable LESSKEY_SYSTEM  is  set,
        [4mless[24m uses that as the name of the system-wide lesskey file.  Otherwise,
-       [4mless[24m  looks  in  a  standard place for the system-wide lesskey file: On
-       Unix systems, the system-wide lesskey file  is  /usr/local/etc/sysless.
-       (However,  if  [4mless[24m  was  built with a different sysconf directory than
+       [4mless[24m looks in a standard place for the  system-wide  lesskey  file:  On
+       Unix  systems,  the system-wide lesskey file is /usr/local/etc/sysless.
+       (However, if [4mless[24m was built with a  different  sysconf  directory  than
        /usr/local/etc, that directory is where the sysless file is found.)  On
-       MS-DOS  and  Windows  systems, the system-wide lesskey file is c:\_sys-
+       MS-DOS and Windows systems, the system-wide lesskey  file  is  c:\_sys-
        less.  On OS/2 systems, the system-wide lesskey file is c:\sysless.ini.
 
 
 [1mINPUT PREPROCESSOR[0m
-       You may define an "input preprocessor" for [4mless.[24m  Before [4mless[24m  opens  a
+       You  may  define an "input preprocessor" for [4mless.[24m  Before [4mless[24m opens a
        file, it first gives your input preprocessor a chance to modify the way
-       the contents of the file are displayed.  An input preprocessor is  sim-
-       ply  an executable program (or shell script), which writes the contents
+       the  contents of the file are displayed.  An input preprocessor is sim-
+       ply an executable program (or shell script), which writes the  contents
        of the file to a different file, called the replacement file.  The con-
-       tents  of  the replacement file are then displayed in place of the con-
-       tents of the original file.  However, it will appear to the user as  if
-       the  original  file  is opened; that is, [4mless[24m will display the original
+       tents of the replacement file are then displayed in place of  the  con-
+       tents  of the original file.  However, it will appear to the user as if
+       the original file is opened; that is, [4mless[24m will  display  the  original
        filename as the name of the current file.
 
-       An input preprocessor receives one command line argument, the  original
-       filename,  as  entered  by  the user.  It should create the replacement
-       file, and when finished, print the name of the replacement file to  its
-       standard  output.  If the input preprocessor does not output a replace-
-       ment filename, [4mless[24m uses the original file, as normal.  The input  pre-
-       processor  is  not  called  when  viewing standard input.  To set up an
-       input preprocessor, set the LESSOPEN environment variable to a  command
-       line  which  will  invoke  your  input preprocessor.  This command line
-       should include one  occurrence  of  the  string  "%s",  which  will  be
-       replaced  by  the  filename  when  the  input  preprocessor  command is
+       An  input preprocessor receives one command line argument, the original
+       filename, as entered by the user.  It  should  create  the  replacement
+       file,  and when finished, print the name of the replacement file to its
+       standard output.  If the input preprocessor does not output a  replace-
+       ment  filename, [4mless[24m uses the original file, as normal.  The input pre-
+       processor is not called when viewing standard  input.   To  set  up  an
+       input  preprocessor, set the LESSOPEN environment variable to a command
+       line which will invoke your  input  preprocessor.   This  command  line
+       should  include  one  occurrence  of  the  string  "%s",  which will be
+       replaced by  the  filename  when  the  input  preprocessor  command  is
        invoked.
 
        When [4mless[24m closes a file opened in such a way, it will call another pro-
-       gram,  called  the  input  postprocessor, which may perform any desired
-       clean-up action (such as  deleting  the  replacement  file  created  by
+       gram, called the input postprocessor, which  may  perform  any  desired
+       clean-up  action  (such  as  deleting  the  replacement file created by
        LESSOPEN).  This program receives two command line arguments, the orig-
-       inal filename as entered by the user, and the name of  the  replacement
-       file.   To set up an input postprocessor, set the LESSCLOSE environment
-       variable to a command line which will invoke your input  postprocessor.
-       It  may  include  two  occurrences  of  the  string  "%s"; the first is
-       replaced with the original name of the file and  the  second  with  the
+       inal  filename  as entered by the user, and the name of the replacement
+       file.  To set up an input postprocessor, set the LESSCLOSE  environment
+       variable  to a command line which will invoke your input postprocessor.
+       It may include two  occurrences  of  the  string  "%s";  the  first  is
+       replaced  with  the  original  name of the file and the second with the
        name of the replacement file, which was output by LESSOPEN.
 
-       For  example, on many Unix systems, these two scripts will allow you to
+       For example, on many Unix systems, these two scripts will allow you  to
        keep files in compressed format, but still let [4mless[24m view them directly:
 
        lessopen.sh:
@@ -1027,50 +1036,65 @@
             #! /bin/sh
             rm $2
 
-       To use these scripts, put them both where they can be executed and  set
+       To  use these scripts, put them both where they can be executed and set
        LESSOPEN="lessopen.sh %s",  and  LESSCLOSE="lessclose.sh %s %s".   More
-       complex LESSOPEN and LESSCLOSE scripts may be written to  accept  other
+       complex  LESSOPEN  and LESSCLOSE scripts may be written to accept other
        types of compressed files, and so on.
 
-       It  is  also  possible to set up an input preprocessor to pipe the file
-       data directly to [4mless,[24m rather than putting the data into a  replacement
+       It is also possible to set up an input preprocessor to  pipe  the  file
+       data  directly to [4mless,[24m rather than putting the data into a replacement
        file.  This avoids the need to decompress the entire file before start-
        ing to view it.  An input preprocessor that works this way is called an
-       input  pipe.   An input pipe, instead of writing the name of a replace-
-       ment file on its standard output, writes the  entire  contents  of  the
-       replacement  file  on  its standard output.  If the input pipe does not
-       write any characters on its standard output, then there is no  replace-
-       ment  file and [4mless[24m uses the original file, as normal.  To use an input
-       pipe, make the first character in the LESSOPEN environment  variable  a
-       vertical  bar  (|)  to  signify that the input preprocessor is an input
+       input pipe.  An input pipe, instead of writing the name of  a  replace-
+       ment  file  on  its  standard output, writes the entire contents of the
+       replacement file on its standard output.  If the input  pipe  does  not
+       write  any characters on its standard output, then there is no replace-
+       ment file and [4mless[24m uses the original file, as normal.  To use an  input
+       pipe,  make  the first character in the LESSOPEN environment variable a
+       vertical bar (|) to signify that the input  preprocessor  is  an  input
        pipe.
 
-       For example, on many Unix systems, this script will work like the  pre-
+       For  example, on many Unix systems, this script will work like the pre-
        vious example scripts:
 
        lesspipe.sh:
             #! /bin/sh
             case "$1" in
             *.Z) uncompress -c $1  2>/dev/null
+            *)   exit 1
                  ;;
             esac
+            exit $?
 
        To  use  this  script,  put  it  where  it  can  be  executed  and  set
-       LESSOPEN="|lesspipe.sh %s".  When an input pipe is  used,  a  LESSCLOSE
-       postprocessor  can be used, but it is usually not necessary since there
-       is no replacement file to clean up.  In this case, the replacement file
-       name passed to the LESSCLOSE postprocessor is "-".
-
-       For  compatibility with previous versions of [4mless,[24m the input preproces-
+       LESSOPEN="|lesspipe.sh %s".
+
+       Note  that  a  preprocessor  cannot output an empty file, since that is
+       interpreted as meaning there is no replacement, and the  original  file
+       is used.  To avoid this, if LESSOPEN starts with two vertical bars, the
+       exit status of the script becomes meaningful.  If the  exit  status  is
+       zero,  the  output  is  considered  to  be replacement text, even if it
+       empty.  If the exit status is nonzero, any output is  ignored  and  the
+       original  file  is  used.   For compatibility with previous versions of
+       [4mless,[24m if LESSOPEN starts with only one vertical bar, the exit status of
+       the preprocessor is ignored.
+
+       When  an input pipe is used, a LESSCLOSE postprocessor can be used, but
+       it is usually not necessary since there is no replacement file to clean
+       up.   In  this  case, the replacement file name passed to the LESSCLOSE
+       postprocessor is "-".
+
+       For compatibility with previous versions of [4mless,[24m the input  preproces-
        sor or pipe is not used if [4mless[24m is viewing standard input.  However, if
-       the  first  character of LESSOPEN is a dash (-), the input preprocessor
-       is used on standard input as well as other files.  In  this  case,  the
-       dash  is  not  considered  to  be part of the preprocessor command.  If
+       the first character of LESSOPEN is a dash (-), the  input  preprocessor
+       is  used  on  standard input as well as other files.  In this case, the
+       dash is not considered to be part  of  the  preprocessor  command.   If
        standard input is being viewed, the input preprocessor is passed a file
-       name  consisting of a single dash.  Similarly, if the first two charac-
-       ters of LESSOPEN are vertical bar and dash (|-), the input pipe is used
-       on standard input as well as other files.  Again, in this case the dash
-       is not considered to be part of the input pipe command.
+       name consisting of a single dash.  Similarly, if the first two  charac-
+       ters  of  LESSOPEN  are vertical bar and dash (|-) or two vertical bars
+       and a dash (||-), the input pipe is used on standard input as  well  as
+       other files.  Again, in this case the dash is not considered to be part
+       of the input pipe command.
 
 
 [1mNATIONAL CHARACTER SETS[0m
@@ -1535,10 +1559,13 @@
               the  window  system's  idea  of the screen size takes precedence
               over the LINES and COLUMNS environment variables.)
 
-       PATH   User's search path (used to find a lesskey file  on  MS-DOS  and
+       MORE   Options which are passed to [4mless[24m automatically when  running  in
+              [4mmore[24m compatible mode.
+
+       PATH   User's  search  path  (used to find a lesskey file on MS-DOS and
               OS/2 systems).
 
-       SHELL  The  shell  used  to execute the ! command, as well as to expand
+       SHELL  The shell used to execute the ! command, as well  as  to  expand
               filenames.
 
        TERM   The type of terminal on which [4mless[24m is being run.
@@ -1551,28 +1578,27 @@
 
 
 [1mCOPYRIGHT[0m
-       Copyright (C) 1984-2011  Mark Nudelman
-
-       less is part of the GNU project and is free software.  You  can  redis-
-       tribute  it and/or modify it under the terms of either (1) the GNU Gen-
-       eral Public License as published by the Free  Software  Foundation;  or
+       Copyright (C) 1984-2012  Mark Nudelman
+
+       less  is  part of the GNU project and is free software.  You can redis-
+       tribute it and/or modify it under the terms of either (1) the GNU  Gen-
+       eral  Public  License  as published by the Free Software Foundation; or
        (2) the Less License.  See the file README in the less distribution for
        more details regarding redistribution.  You should have received a copy
-       of  the  GNU General Public License along with the source for less; see
-       the file COPYING.  If not, write to the Free  Software  Foundation,  59
-       Temple  Place, Suite 330, Boston, MA  02111-1307, USA.  You should also
+       of the GNU General Public License along with the source for  less;  see
+       the  file  COPYING.   If not, write to the Free Software Foundation, 59
+       Temple Place, Suite 330, Boston, MA  02111-1307, USA.  You should  also
        have received a copy of the Less License; see the file LICENSE.
 
        less is distributed in the hope that it will be useful, but WITHOUT ANY
-       WARRANTY;  without even the implied warranty of MERCHANTABILITY or FIT-
-       NESS FOR A PARTICULAR PURPOSE.  See the GNU General Public License  for
+       WARRANTY; without even the implied warranty of MERCHANTABILITY or  FIT-
+       NESS  FOR A PARTICULAR PURPOSE.  See the GNU General Public License for
        more details.
 
 
 [1mAUTHOR[0m
-       Mark Nudelman <markn@greenwoodsoftware.com>
-       Send  bug  reports  or  comments  to  the  above  address  or  to  bug-
-       less@gnu.org.
+       Mark Nudelman <bug-less@gnu.org>
+       Send bug reports or comments to bug-less@gnu.org.
        See http://www.greenwoodsoftware.com/less/bugs.html for the latest list
        of known bugs in less.
        For more information, see the less homepage at
@@ -1580,8 +1606,4 @@
 
 
 
-<<<<<<< HEAD
-                           Version 444: 09 Jun 2011                    LESS(1)
-=======
-                           Version 451: 21 Jul 2012                    LESS(1)
->>>>>>> 85823a3b
+                           Version 451: 21 Jul 2012                    LESS(1)