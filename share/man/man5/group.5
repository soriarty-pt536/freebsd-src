.\" Copyright (c) 1980, 1991, 1993
.\"	The Regents of the University of California.  All rights reserved.
.\"
.\" Redistribution and use in source and binary forms, with or without
.\" modification, are permitted provided that the following conditions
.\" are met:
.\" 1. Redistributions of source code must retain the above copyright
.\"    notice, this list of conditions and the following disclaimer.
.\" 2. Redistributions in binary form must reproduce the above copyright
.\"    notice, this list of conditions and the following disclaimer in the
.\"    documentation and/or other materials provided with the distribution.
.\" 3. All advertising materials mentioning features or use of this software
.\"    must display the following acknowledgement:
.\"	This product includes software developed by the University of
.\"	California, Berkeley and its contributors.
.\" 4. Neither the name of the University nor the names of its contributors
.\"    may be used to endorse or promote products derived from this software
.\"    without specific prior written permission.
.\"
.\" THIS SOFTWARE IS PROVIDED BY THE REGENTS AND CONTRIBUTORS ``AS IS'' AND
.\" ANY EXPRESS OR IMPLIED WARRANTIES, INCLUDING, BUT NOT LIMITED TO, THE
.\" IMPLIED WARRANTIES OF MERCHANTABILITY AND FITNESS FOR A PARTICULAR PURPOSE
.\" ARE DISCLAIMED.  IN NO EVENT SHALL THE REGENTS OR CONTRIBUTORS BE LIABLE
.\" FOR ANY DIRECT, INDIRECT, INCIDENTAL, SPECIAL, EXEMPLARY, OR CONSEQUENTIAL
.\" DAMAGES (INCLUDING, BUT NOT LIMITED TO, PROCUREMENT OF SUBSTITUTE GOODS
.\" OR SERVICES; LOSS OF USE, DATA, OR PROFITS; OR BUSINESS INTERRUPTION)
.\" HOWEVER CAUSED AND ON ANY THEORY OF LIABILITY, WHETHER IN CONTRACT, STRICT
.\" LIABILITY, OR TORT (INCLUDING NEGLIGENCE OR OTHERWISE) ARISING IN ANY WAY
.\" OUT OF THE USE OF THIS SOFTWARE, EVEN IF ADVISED OF THE POSSIBILITY OF
.\" SUCH DAMAGE.
.\"
.\"     From: @(#)group.5	8.3 (Berkeley) 4/19/94
.\" $FreeBSD$
.\"
.Dd February 8, 2013
.Dt GROUP 5
.Os
.Sh NAME
.Nm group
.Nd format of the group permissions file
.Sh DESCRIPTION
The
.Nm
file is the local source of group information.
It can be used in conjunction with the Hesiod domain
`group', and the NIS maps `group.byname' and `group.bygid',
as controlled by
.Xr nsswitch.conf 5 .
.Pp
The file
.Nm
consists of newline separated
.Tn ASCII
records, one per group, containing four colon
.Ql \&:
separated fields.
These fields are as follows:
.Bl -tag -width password -offset indent -compact
.It group
Name of the group.
.It passwd
Group's
.Em encrypted
password.
.It gid
The group's decimal ID.
.It member
Group members.
.El
.Pp
Lines whose first non-whitespace character is a pound-sign (#)
are comments, and are ignored.
Blank lines that consist
only of spaces, tabs or newlines are also ignored.
.Pp
The
.Ar group
field is the group name used for granting file access to users
who are members of the group.
The
.Ar gid
field is the number associated with the group name.
They should both be unique across the system (and often
across a group of systems) since they control file access.
The
.Ar passwd
field
is an optional
.Em encrypted
password.
This field is rarely used
and an asterisk is normally placed in it rather than leaving it blank.
The
.Ar member
field contains the names of users granted the privileges of
.Ar group .
The member names are separated by commas without spaces or newlines.
A user is automatically in a group if that group was specified
in their
.Pa /etc/passwd
entry and does not need to be added to that group in the
.Nm
file.
.\" .Pp
.\" When the system reads the file
.\" .Pa /etc/group
.\" the fields are read into the structure
.\" .Fa group
.\" declared in
.\" .In grp.h :
.\" .Bd -literal -offset indent
.\" struct group {
.\"	char    *gr_name;        /* group name */
.\"	char    *gr_passwd;      /* group password */
.\"	int     gr_gid;          /* group id */
.\"	char    **gr_mem;        /* group members */
.\" };
.\" .Ed
.Sh IMPLEMENTATION NOTES
The
.Xr passwd 1
command does not change the
.Nm
passwords.
The
.Xr pw 8
utility's
.Cm groupmod
command should be used instead.
.Sh LIMITS
There are various limitations which are explained in
the function where they occur; see section
.Sx SEE ALSO .
.Pp
In older implementations,
a group cannot have more than 200 members.
The maximum line length of
.Pa /etc/group
is 1024 characters.
Longer lines will be skipped.
This limitation disappeared in
.Fx 3.0 .
Older binaries that are statically linked, depend on old
shared libraries, or
.No non- Ns Fx
binaries in compatibility mode
may still have this limit.
.Sh FILES
.Bl -tag -width /etc/group -compact
.It Pa /etc/group
.El
.Sh SEE ALSO
.Xr newgrp 1 ,
.Xr passwd 1 ,
.Xr setgroups 2 ,
.Xr crypt 3 ,
.Xr getgrent 3 ,
.Xr initgroups 3 ,
.Xr nsswitch.conf 5 ,
.Xr passwd 5 ,
.Xr chkgrp 8 ,
.Xr pw 8 ,
.Xr yp 8
.Sh HISTORY
A
.Nm
file format appeared in
.At v6 .
Support for comments first appeared in
<<<<<<< HEAD
.Fx 3.0 .
.Sh IMPLEMENTATION NOTES
The
.Xr passwd 1
command does not change the
.Nm
passwords.
The
.Xr pw 8
utility's
.Cm groupmod
command should be used instead.
=======
.Fx 3.0 .
>>>>>>> 8818042f
<|MERGE_RESOLUTION|>--- conflicted
+++ resolved
@@ -167,19 +167,4 @@
 file format appeared in
 .At v6 .
 Support for comments first appeared in
-<<<<<<< HEAD
-.Fx 3.0 .
-.Sh IMPLEMENTATION NOTES
-The
-.Xr passwd 1
-command does not change the
-.Nm
-passwords.
-The
-.Xr pw 8
-utility's
-.Cm groupmod
-command should be used instead.
-=======
-.Fx 3.0 .
->>>>>>> 8818042f
+.Fx 3.0 .