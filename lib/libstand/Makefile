--- conflicted
+++ resolved
@@ -179,17 +179,3 @@
 .endif
 
 .include <bsd.lib.mk>
-<<<<<<< HEAD
-
-.if ${MACHINE_CPUARCH} == "amd64"
-beforedepend ${OBJS}: machine
-cleandepend: cleanmachine
-cleanmachine:
-	rm -f machine
-
-machine:
-	rm -f machine
-	ln -s ${.CURDIR}/../../sys/i386/include machine
-.endif
-=======
->>>>>>> 69c3e693
