--- conflicted
+++ resolved
@@ -213,10 +213,6 @@
 	TAILQ_INIT(&object->memq);
 	LIST_INIT(&object->shadow_head);
 
-<<<<<<< HEAD
-	object->rtree.rt_root = 0;
-=======
->>>>>>> e5bdd2f0
 	object->type = type;
 	switch (type) {
 	case OBJT_DEAD:
