--- conflicted
+++ resolved
@@ -18,6 +18,7 @@
  *
  * CDDL HEADER END
  */
+
 /*
  * Copyright (c) 2005, 2010, Oracle and/or its affiliates. All rights reserved.
  * Copyright (c) 2012 by Delphix. All rights reserved.
@@ -142,13 +143,8 @@
 struct uberblock;
 extern uint64_t vdev_label_offset(uint64_t psize, int l, uint64_t offset);
 extern int vdev_label_number(uint64_t psise, uint64_t offset);
-<<<<<<< HEAD
-extern nvlist_t *vdev_label_read_config(vdev_t *vd);
-extern void vdev_uberblock_load(zio_t *zio, vdev_t *vd, struct uberblock *ub);
-=======
 extern nvlist_t *vdev_label_read_config(vdev_t *vd, uint64_t txg);
 extern void vdev_uberblock_load(vdev_t *, struct uberblock *, nvlist_t **);
->>>>>>> 85823a3b
 
 typedef enum {
 	VDEV_LABEL_CREATE,	/* create/add a new device */
