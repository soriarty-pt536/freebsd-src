--- conflicted
+++ resolved
@@ -386,13 +386,6 @@
 #define	MCDI_CMD_DWORD_FIELD(_edp, _field)				\
 	EFX_DWORD_FIELD(*_edp, MC_CMD_ ## _field)
 
-<<<<<<< HEAD
-#define EFX_MCDI_HAVE_PRIVILEGE(mask, priv)              \
-	(((mask) &                                  \
-	(MC_CMD_PRIVILEGE_MASK_IN_GRP_ ## priv)) == \
-	(MC_CMD_PRIVILEGE_MASK_IN_GRP_ ## priv))
-
-=======
 #define	EFX_MCDI_HAVE_PRIVILEGE(mask, priv)				\
 	(((mask) & (MC_CMD_PRIVILEGE_MASK_IN_GRP_ ## priv)) ==		\
 	(MC_CMD_PRIVILEGE_MASK_IN_GRP_ ## priv))
@@ -405,7 +398,6 @@
 	EFX_MCDI_FEATURE_NIDS
 } efx_mcdi_feature_id_t;
 
->>>>>>> a3c1f4b0
 #ifdef	__cplusplus
 }
 #endif
