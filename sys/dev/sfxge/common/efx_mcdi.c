--- conflicted
+++ resolved
@@ -48,17 +48,7 @@
 	siena_mcdi_request_copyin,	/* emco_request_copyin */
 	siena_mcdi_request_copyout,	/* emco_request_copyout */
 	siena_mcdi_poll_reboot,		/* emco_poll_reboot */
-<<<<<<< HEAD
-	siena_mcdi_fini,		/* emco_fini */
-	siena_mcdi_fw_update_supported,	/* emco_fw_update_supported */
-	siena_mcdi_macaddr_change_supported,
-					/* emco_macaddr_change_supported */
-	siena_mcdi_link_control_supported,
-					/* emco_link_control_supported */
-	NULL,				/* emco_mac_spoofing_supported */
-=======
 	siena_mcdi_poll_response,	/* emco_poll_response */
->>>>>>> a3c1f4b0
 	siena_mcdi_read_response,	/* emco_read_response */
 	siena_mcdi_fini,		/* emco_fini */
 	siena_mcdi_feature_supported,	/* emco_feature_supported */
@@ -73,18 +63,7 @@
 	hunt_mcdi_request_copyin,	/* emco_request_copyin */
 	hunt_mcdi_request_copyout,	/* emco_request_copyout */
 	hunt_mcdi_poll_reboot,		/* emco_poll_reboot */
-<<<<<<< HEAD
-	hunt_mcdi_fini,			/* emco_fini */
-	hunt_mcdi_fw_update_supported,	/* emco_fw_update_supported */
-	hunt_mcdi_macaddr_change_supported,
-					/* emco_macaddr_change_supported */
-	hunt_mcdi_link_control_supported,
-					/* emco_link_control_supported */
-	hunt_mcdi_mac_spoofing_supported,
-					/* emco_mac_spoofing_supported */
-=======
 	hunt_mcdi_poll_response,	/* emco_poll_response */
->>>>>>> a3c1f4b0
 	hunt_mcdi_read_response,	/* emco_read_response */
 	hunt_mcdi_fini,			/* emco_fini */
 	hunt_mcdi_feature_supported,	/* emco_feature_supported */
@@ -417,134 +396,6 @@
 }
 
 
-<<<<<<< HEAD
-			void
-efx_mcdi_read_response_header(
-	__in		efx_nic_t *enp,
-	__inout		efx_mcdi_req_t *emrp)
-{
-#if EFSYS_OPT_MCDI_LOGGING
-	const efx_mcdi_transport_t *emtp = enp->en_mcdi.em_emtp;
-#endif /* EFSYS_OPT_MCDI_LOGGING */
-	efx_mcdi_iface_t *emip = &(enp->en_mcdi.em_emip);
-	efx_mcdi_ops_t *emcop = enp->en_mcdi.em_emcop;
-	efx_dword_t hdr[2];
-	unsigned int hdr_len;
-	unsigned int data_len;
-	unsigned int seq;
-	unsigned int cmd;
-	unsigned int error;
-	efx_rc_t rc;
-
-	EFSYS_ASSERT(emrp != NULL);
-
-	emcop->emco_read_response(enp, &hdr[0], 0, sizeof (hdr[0]));
-	hdr_len = sizeof (hdr[0]);
-
-	cmd = EFX_DWORD_FIELD(hdr[0], MCDI_HEADER_CODE);
-	seq = EFX_DWORD_FIELD(hdr[0], MCDI_HEADER_SEQ);
-	error = EFX_DWORD_FIELD(hdr[0], MCDI_HEADER_ERROR);
-
-	if (cmd != MC_CMD_V2_EXTN) {
-		data_len = EFX_DWORD_FIELD(hdr[0], MCDI_HEADER_DATALEN);
-	} else {
-		emcop->emco_read_response(enp, &hdr[1], hdr_len,
-		    sizeof (hdr[1]));
-		hdr_len += sizeof (hdr[1]);
-
-		cmd = EFX_DWORD_FIELD(hdr[1], MC_CMD_V2_EXTN_IN_EXTENDED_CMD);
-		data_len =
-		    EFX_DWORD_FIELD(hdr[1], MC_CMD_V2_EXTN_IN_ACTUAL_LEN);
-	}
-
-	if (error && (data_len == 0)) {
-		/* The MC has rebooted since the request was sent. */
-		EFSYS_SPIN(EFX_MCDI_STATUS_SLEEP_US);
-		emcop->emco_poll_reboot(enp);
-		rc = EIO;
-		goto fail1;
-	}
-	if ((cmd != emrp->emr_cmd) ||
-	    (seq != ((emip->emi_seq - 1) & EFX_MASK32(MCDI_HEADER_SEQ)))) {
-		/* Response is for a different request */
-		rc = EIO;
-		goto fail2;
-	}
-	if (error) {
-		efx_dword_t err[2];
-		unsigned int err_len = MIN(data_len, sizeof (err));
-		int err_code = MC_CMD_ERR_EPROTO;
-		int err_arg = 0;
-
-		/* Read error code (and arg num for MCDI v2 commands) */
-		emcop->emco_read_response(enp, &err, hdr_len, err_len);
-
-		if (err_len >= (MC_CMD_ERR_CODE_OFST + sizeof (efx_dword_t)))
-			err_code = EFX_DWORD_FIELD(err[0], EFX_DWORD_0);
-#ifdef WITH_MCDI_V2
-		if (err_len >= (MC_CMD_ERR_ARG_OFST + sizeof (efx_dword_t)))
-			err_arg = EFX_DWORD_FIELD(err[1], EFX_DWORD_0);
-#endif
-		emrp->emr_err_code = err_code;
-		emrp->emr_err_arg = err_arg;
-
-#if EFSYS_OPT_MCDI_PROXY_AUTH
-		if ((err_code == MC_CMD_ERR_PROXY_PENDING) &&
-		    (err_len == sizeof (err))) {
-			/*
-			 * The MCDI request would normally fail with EPERM, but
-			 * firmware has forwarded it to an authorization agent
-			 * attached to a privileged PF.
-			 *
-			 * Save the authorization request handle. The client
-			 * must wait for a PROXY_RESPONSE event, or timeout.
-			 */
-			emrp->emr_proxy_handle = err_arg;
-		}
-#endif /* EFSYS_OPT_MCDI_PROXY_AUTH */
-
-#if EFSYS_OPT_MCDI_LOGGING
-		if (emtp->emt_logger != NULL) {
-			emtp->emt_logger(emtp->emt_context,
-			    EFX_LOG_MCDI_RESPONSE,
-			    &hdr, hdr_len,
-			    &err, err_len);
-		}
-#endif /* EFSYS_OPT_MCDI_LOGGING */
-
-		if (!emrp->emr_quiet) {
-			EFSYS_PROBE3(mcdi_err_arg, int, emrp->emr_cmd,
-			    int, err_code, int, err_arg);
-		}
-
-		rc = efx_mcdi_request_errcode(err_code);
-		goto fail3;
-	}
-
-	emrp->emr_rc = 0;
-	emrp->emr_out_length_used = data_len;
-#if EFSYS_OPT_MCDI_PROXY_AUTH
-	emrp->emr_proxy_handle = 0;
-#endif /* EFSYS_OPT_MCDI_PROXY_AUTH */
-	return;
-
-fail3:
-	if (!emrp->emr_quiet)
-		EFSYS_PROBE(fail3);
-fail2:
-	if (!emrp->emr_quiet)
-		EFSYS_PROBE(fail2);
-fail1:
-	if (!emrp->emr_quiet)
-		EFSYS_PROBE1(fail1, efx_rc_t, rc);
-
-	emrp->emr_rc = rc;
-	emrp->emr_out_length_used = 0;
-}
-
-
-=======
->>>>>>> a3c1f4b0
 	__checkReturn	boolean_t
 efx_mcdi_request_poll(
 	__in		efx_nic_t *enp)
@@ -1621,15 +1472,9 @@
 	efx_mcdi_ops_t *emcop = enp->en_mcdi.em_emcop;
 	efx_rc_t rc;
 
-<<<<<<< HEAD
-	if (emcop != NULL && emcop->emco_mac_spoofing_supported != NULL) {
-		if ((rc = emcop->emco_mac_spoofing_supported(enp, supportedp))
-		    != 0)
-=======
 	if (emcop != NULL) {
 		if ((rc = emcop->emco_feature_supported(enp,
 			    EFX_MCDI_FEATURE_MAC_SPOOFING, supportedp)) != 0)
->>>>>>> a3c1f4b0
 			goto fail1;
 	} else {
 		/* Earlier devices always supported MAC spoofing */
