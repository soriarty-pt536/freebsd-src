# $FreeBSD$

GCCDIR=	${.CURDIR}/../../../contrib/gcc
GCCLIB=	${.CURDIR}/../../../contrib/gcclibs
SRCDIR=	${GCCLIB}/libgomp

.PATH: ${SRCDIR} ${SRCDIR}/config/posix

LIB=		gomp
SHLIB_MAJOR=	1

SRCS=	alloc.c barrier.c critical.c env.c \
	error.c iter.c loop.c ordered.c parallel.c sections.c \
	single.c team.c work.c lock.c mutex.c proc.c sem.c \
	bar.c time.c fortran.c
SRCS+=	gstdint.h libgomp_f.h omp.h omp_lib.h

INCS+=	omp.h

CFLAGS+= -DHAVE_CONFIG_H
CFLAGS+= -I${.CURDIR} -I. -I${SRCDIR} -I${SRCDIR}/config/posix

VERSION_MAP=	${SRCDIR}/libgomp.map

# Target-specific OpenMP configuration
<<<<<<< HEAD
.if ${MACHINE_CPUARCH} == arm || ${MACHINE_CPUARCH} == i386 || \
    ${MACHINE_ARCH} == mipsel || ${MACHINE_ARCH} == mipseb || \
    ${MACHINE_ARCH} == powerpc
=======
.if ${MACHINE_ARCH} == arm || ${MACHINE_ARCH} == i386 || \
    ${MACHINE_ARCH} == powerpc || \
    (${MACHINE_ARCH} == mips && (!defined(TARGET_ABI) || ${TARGET_ABI} != "n64"))
>>>>>>> 46bba0ff
OMP_LOCK_ALIGN	=	4
OMP_LOCK_KIND=		4
OMP_LOCK_SIZE=		4
OMP_NEST_LOCK_ALIGN=	4
OMP_NEST_LOCK_KIND=	8
OMP_NEST_LOCK_SIZE=	8
.else
OMP_LOCK_ALIGN	=	8
OMP_LOCK_KIND=		8
OMP_LOCK_SIZE=		8
OMP_NEST_LOCK_ALIGN=	8
OMP_NEST_LOCK_KIND=	8
OMP_NEST_LOCK_SIZE=	16
.endif

gstdint.h:
	echo  '#include <sys/types.h>'	>  ${.TARGET}
	echo  '#include <stdint.h>'	>> ${.TARGET}
CLEANFILES+= gstdint.h

.for HFILE in libgomp_f.h omp.h omp_lib.h
${HFILE}: ${SRCDIR}/${HFILE}.in
	sed -e 's/@OMP_LOCK_ALIGN@/${OMP_LOCK_ALIGN}/g' \
	    -e 's/@OMP_LOCK_KIND@/${OMP_LOCK_KIND}/g' \
	    -e 's/@OMP_LOCK_SIZE@/${OMP_LOCK_SIZE}/g' \
	    -e 's/@OMP_NEST_LOCK_ALIGN@/${OMP_NEST_LOCK_ALIGN}/g' \
	    -e 's/@OMP_NEST_LOCK_KIND@/${OMP_NEST_LOCK_KIND}/g' \
	    -e 's/@OMP_NEST_LOCK_SIZE@/${OMP_NEST_LOCK_SIZE}/g' \
	    < ${.ALLSRC} > ${.TARGET}
CLEANFILES+= ${HFILE}
.endfor

.include <bsd.lib.mk><|MERGE_RESOLUTION|>--- conflicted
+++ resolved
@@ -23,15 +23,10 @@
 VERSION_MAP=	${SRCDIR}/libgomp.map
 
 # Target-specific OpenMP configuration
-<<<<<<< HEAD
 .if ${MACHINE_CPUARCH} == arm || ${MACHINE_CPUARCH} == i386 || \
-    ${MACHINE_ARCH} == mipsel || ${MACHINE_ARCH} == mipseb || \
-    ${MACHINE_ARCH} == powerpc
-=======
-.if ${MACHINE_ARCH} == arm || ${MACHINE_ARCH} == i386 || \
-    ${MACHINE_ARCH} == powerpc || \
-    (${MACHINE_ARCH} == mips && (!defined(TARGET_ABI) || ${TARGET_ABI} != "n64"))
->>>>>>> 46bba0ff
+    ${MACHINE_CPUARCH} == powerpc || \
+    (${MACHINE_CPUARCH} == mips && \
+	(!defined(TARGET_ABI) || ${TARGET_ABI} != "n64"))
 OMP_LOCK_ALIGN	=	4
 OMP_LOCK_KIND=		4
 OMP_LOCK_SIZE=		4
